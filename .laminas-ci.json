{
<<<<<<< HEAD
  "ignore_php_platform_requirements": {
    "8.4": true
  },
  "backwardCompatibilityCheck": true
=======
  "backwardCompatibilityCheck": true,
  "ignore_php_platform_requirements": {
    "8.4": true
  }
>>>>>>> 5f1329a1
}<|MERGE_RESOLUTION|>--- conflicted
+++ resolved
@@ -1,13 +1,6 @@
 {
-<<<<<<< HEAD
-  "ignore_php_platform_requirements": {
-    "8.4": true
-  },
-  "backwardCompatibilityCheck": true
-=======
   "backwardCompatibilityCheck": true,
   "ignore_php_platform_requirements": {
     "8.4": true
   }
->>>>>>> 5f1329a1
 }