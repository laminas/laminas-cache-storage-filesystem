{
<<<<<<< HEAD
  "ignore_php_platform_requirements": {
    "8.4": true
  }
=======
  "backwardCompatibilityCheck": true
>>>>>>> e49d5429
}<|MERGE_RESOLUTION|>--- conflicted
+++ resolved
@@ -1,9 +1,6 @@
 {
-<<<<<<< HEAD
   "ignore_php_platform_requirements": {
     "8.4": true
-  }
-=======
+  },
   "backwardCompatibilityCheck": true
->>>>>>> e49d5429
 }