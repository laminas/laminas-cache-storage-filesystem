{
    "name": "laminas/laminas-cache-storage-adapter-filesystem",
    "description": "Laminas cache adapter for filesystem",
    "keywords": [
        "laminas",
        "cache"
    ],
    "license": "BSD-3-Clause",
    "require": {
<<<<<<< HEAD
        "php": "~8.1.0 || ~8.2.0 || ~8.3.0 || ~8.4.0",
        "laminas/laminas-cache": "^3.10.0"
=======
        "php": "~8.1.0 || ~8.2.0 || ~8.3.0",
        "laminas/laminas-cache": "^4.0",
        "psr/clock": "^1.0"
>>>>>>> e49d5429
    },
    "provide": {
        "laminas/laminas-cache-storage-implementation": "2.0"
    },
    "require-dev": {
        "ext-pcntl": "*",
        "ext-posix": "*",
        "laminas/laminas-cache-storage-adapter-benchmark": "^2.0",
        "laminas/laminas-cache-storage-adapter-test": "^4.1",
        "laminas/laminas-coding-standard": "~2.4",
<<<<<<< HEAD
        "laminas/laminas-serializer": "^2.14.0",
        "phpunit/phpunit": "^9.6.22",
=======
        "laminas/laminas-serializer": "^3.0",
        "phpunit/phpunit": "^10.5",
>>>>>>> e49d5429
        "psalm/plugin-phpunit": "^0.19.0",
        "vimeo/psalm": "^5.18"
    },
    "conflict": {
        "amphp/amp": "<2.6.4"
    },
    "config": {
        "sort-packages": true,
        "platform": {
            "php": "8.1.99"
        },
        "allow-plugins": {
            "dealerdirect/phpcodesniffer-composer-installer": true
        }
    },
    "extra": {
        "laminas": {
            "config-provider": "Laminas\\Cache\\Storage\\Adapter\\Filesystem\\ConfigProvider",
            "module": "Laminas\\Cache\\Storage\\Adapter\\Filesystem"
        }
    },
    "autoload": {
        "psr-4": {
            "Laminas\\Cache\\Storage\\Adapter\\": "src/"
        }
    },
    "autoload-dev": {
        "psr-4": {
            "LaminasTest\\Cache\\Storage\\Adapter\\": "test/unit",
            "LaminasTest\\Cache\\Storage\\Adapter\\Composer\\": "test/integration/Composer",
            "LaminasTest\\Cache\\Psr\\": "test/integration/Psr"
        }
    },
    "scripts": {
        "cs-check": "phpcs",
        "cs-fix": "phpcbf",
        "test": "phpunit --colors=always",
        "test-coverage": "phpunit --colors=always --coverage-clover clover.xml",
        "static-analysis": "psalm --shepherd --stats"
    },
    "support": {
        "issues": "https://github.com/laminas/laminas-cache-storage-adapter-filesystem/issues",
        "forum": "https://discourse.laminas.dev/",
        "source": "https://github.com/laminas/laminas-cache-storage-adapter-filesystem",
        "docs": "https://docs.laminas.dev/laminas-cache-storage-adapter-filesystem/",
        "rss": "https://github.com/laminas/laminas-cache-storage-adapter-filesystem/releases.atom"
    }
}<|MERGE_RESOLUTION|>--- conflicted
+++ resolved
@@ -7,14 +7,9 @@
     ],
     "license": "BSD-3-Clause",
     "require": {
-<<<<<<< HEAD
         "php": "~8.1.0 || ~8.2.0 || ~8.3.0 || ~8.4.0",
-        "laminas/laminas-cache": "^3.10.0"
-=======
-        "php": "~8.1.0 || ~8.2.0 || ~8.3.0",
         "laminas/laminas-cache": "^4.0",
         "psr/clock": "^1.0"
->>>>>>> e49d5429
     },
     "provide": {
         "laminas/laminas-cache-storage-implementation": "2.0"
@@ -25,18 +20,10 @@
         "laminas/laminas-cache-storage-adapter-benchmark": "^2.0",
         "laminas/laminas-cache-storage-adapter-test": "^4.1",
         "laminas/laminas-coding-standard": "~2.4",
-<<<<<<< HEAD
-        "laminas/laminas-serializer": "^2.14.0",
-        "phpunit/phpunit": "^9.6.22",
-=======
         "laminas/laminas-serializer": "^3.0",
         "phpunit/phpunit": "^10.5",
->>>>>>> e49d5429
         "psalm/plugin-phpunit": "^0.19.0",
         "vimeo/psalm": "^5.18"
-    },
-    "conflict": {
-        "amphp/amp": "<2.6.4"
     },
     "config": {
         "sort-packages": true,
