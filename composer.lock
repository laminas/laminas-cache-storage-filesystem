{
    "_readme": [
        "This file locks the dependencies of your project to a known state",
        "Read more about it at https://getcomposer.org/doc/01-basic-usage.md#installing-dependencies",
        "This file is @generated automatically"
    ],
<<<<<<< HEAD
    "content-hash": "fc68ef3b710f22c6798d43309e631d90",
=======
    "content-hash": "43ddc1e7a23628785e6e6a9b57a30358",
>>>>>>> 5f1329a1
    "packages": [
        {
            "name": "brick/varexporter",
            "version": "0.4.0",
            "source": {
                "type": "git",
                "url": "https://github.com/brick/varexporter.git",
                "reference": "2fd038f7c9d12d468130c6e1b3ce06e4160a7dbb"
            },
            "dist": {
                "type": "zip",
                "url": "https://api.github.com/repos/brick/varexporter/zipball/2fd038f7c9d12d468130c6e1b3ce06e4160a7dbb",
                "reference": "2fd038f7c9d12d468130c6e1b3ce06e4160a7dbb",
                "shasum": ""
            },
            "require": {
                "nikic/php-parser": "^4.0",
                "php": "^7.4 || ^8.0"
            },
            "require-dev": {
                "php-coveralls/php-coveralls": "^2.2",
                "phpunit/phpunit": "^8.5 || ^9.0",
                "vimeo/psalm": "5.15.0"
            },
            "type": "library",
            "autoload": {
                "psr-4": {
                    "Brick\\VarExporter\\": "src/"
                }
            },
            "notification-url": "https://packagist.org/downloads/",
            "license": [
                "MIT"
            ],
            "description": "A powerful alternative to var_export(), which can export closures and objects without __set_state()",
            "keywords": [
                "var_export"
            ],
            "support": {
                "issues": "https://github.com/brick/varexporter/issues",
                "source": "https://github.com/brick/varexporter/tree/0.4.0"
            },
            "funding": [
                {
                    "url": "https://github.com/BenMorel",
                    "type": "github"
                }
            ],
            "time": "2023-09-01T21:10:07+00:00"
        },
        {
            "name": "laminas/laminas-cache",
            "version": "4.1.0",
            "source": {
                "type": "git",
                "url": "https://github.com/laminas/laminas-cache.git",
                "reference": "557c34091fdee1791bc16ddc06af583f94caa2dd"
            },
            "dist": {
                "type": "zip",
                "url": "https://api.github.com/repos/laminas/laminas-cache/zipball/557c34091fdee1791bc16ddc06af583f94caa2dd",
                "reference": "557c34091fdee1791bc16ddc06af583f94caa2dd",
                "shasum": ""
            },
            "require": {
                "laminas/laminas-eventmanager": "^3.4",
                "laminas/laminas-servicemanager": "^4.1",
                "laminas/laminas-stdlib": "^3.20",
                "php": "~8.1.0 || ~8.2.0 || ~8.3.0 || ~8.4.0",
                "psr/cache": "^2.0 || ^3.0",
                "psr/clock": "^1.0",
                "psr/simple-cache": "^2.0 || ^3.0",
                "webmozart/assert": "^1.11"
            },
            "conflict": {
                "laminas/laminas-serializer": "<3.0",
                "symfony/console": "<5.1"
            },
            "provide": {
                "psr/cache-implementation": "1.0",
                "psr/simple-cache-implementation": "1.0"
            },
            "require-dev": {
                "laminas/laminas-cli": "^1.11",
                "laminas/laminas-coding-standard": "~3.0.1",
                "laminas/laminas-config-aggregator": "^1.17",
                "laminas/laminas-serializer": "^3.1",
                "phpunit/phpunit": "^10.5.38",
                "psalm/plugin-phpunit": "^0.19.0",
                "vimeo/psalm": "^5.26.1"
            },
            "suggest": {
                "laminas/laminas-cache-storage-adapter-apcu": "APCu implementation",
                "laminas/laminas-cache-storage-adapter-blackhole": "Blackhole/Void implementation",
                "laminas/laminas-cache-storage-adapter-ext-mongodb": "MongoDB implementation",
                "laminas/laminas-cache-storage-adapter-filesystem": "Filesystem implementation",
                "laminas/laminas-cache-storage-adapter-memcached": "Memcached implementation",
                "laminas/laminas-cache-storage-adapter-memory": "Memory implementation",
                "laminas/laminas-cache-storage-adapter-redis": "Redis implementation",
                "laminas/laminas-cache-storage-adapter-session": "Session implementation",
                "laminas/laminas-cli": "The laminas-cli binary can be used to consume commands provided by this component",
                "laminas/laminas-serializer": "Laminas\\Serializer component"
            },
            "type": "library",
            "extra": {
                "laminas": {
                    "component": "Laminas\\Cache",
                    "config-provider": "Laminas\\Cache\\ConfigProvider"
                }
            },
            "autoload": {
                "psr-4": {
                    "Laminas\\Cache\\": "src/"
                }
            },
            "notification-url": "https://packagist.org/downloads/",
            "license": [
                "BSD-3-Clause"
            ],
            "description": "Caching implementation with a variety of storage options, as well as codified caching strategies for callbacks, classes, and output",
            "homepage": "https://laminas.dev",
            "keywords": [
                "cache",
                "laminas",
                "psr-16",
                "psr-6"
            ],
            "support": {
                "chat": "https://laminas.dev/chat",
                "docs": "https://docs.laminas.dev/laminas-cache/",
                "forum": "https://discourse.laminas.dev",
                "issues": "https://github.com/laminas/laminas-cache/issues",
                "rss": "https://github.com/laminas/laminas-cache/releases.atom",
                "source": "https://github.com/laminas/laminas-cache"
            },
            "funding": [
                {
                    "url": "https://funding.communitybridge.org/projects/laminas-project",
                    "type": "community_bridge"
                }
            ],
            "time": "2024-11-26T08:07:17+00:00"
        },
        {
            "name": "laminas/laminas-eventmanager",
            "version": "3.14.0",
            "source": {
                "type": "git",
                "url": "https://github.com/laminas/laminas-eventmanager.git",
                "reference": "1837cafaaaee74437f6d8ec9ff7da03e6f81d809"
            },
            "dist": {
                "type": "zip",
                "url": "https://api.github.com/repos/laminas/laminas-eventmanager/zipball/1837cafaaaee74437f6d8ec9ff7da03e6f81d809",
                "reference": "1837cafaaaee74437f6d8ec9ff7da03e6f81d809",
                "shasum": ""
            },
            "require": {
                "php": "~8.1.0 || ~8.2.0 || ~8.3.0 || ~8.4.0"
            },
            "conflict": {
                "container-interop/container-interop": "<1.2",
                "zendframework/zend-eventmanager": "*"
            },
            "require-dev": {
                "laminas/laminas-coding-standard": "~3.0.0",
                "laminas/laminas-stdlib": "^3.20",
                "phpbench/phpbench": "^1.3.1",
                "phpunit/phpunit": "^10.5.38",
                "psalm/plugin-phpunit": "^0.19.0",
                "psr/container": "^1.1.2 || ^2.0.2",
                "vimeo/psalm": "^5.26.1"
            },
            "suggest": {
                "laminas/laminas-stdlib": "^2.7.3 || ^3.0, to use the FilterChain feature",
                "psr/container": "^1.1.2 || ^2.0.2, to use the lazy listeners feature"
            },
            "type": "library",
            "autoload": {
                "psr-4": {
                    "Laminas\\EventManager\\": "src/"
                }
            },
            "notification-url": "https://packagist.org/downloads/",
            "license": [
                "BSD-3-Clause"
            ],
            "description": "Trigger and listen to events within a PHP application",
            "homepage": "https://laminas.dev",
            "keywords": [
                "event",
                "eventmanager",
                "events",
                "laminas"
            ],
            "support": {
                "chat": "https://laminas.dev/chat",
                "docs": "https://docs.laminas.dev/laminas-eventmanager/",
                "forum": "https://discourse.laminas.dev",
                "issues": "https://github.com/laminas/laminas-eventmanager/issues",
                "rss": "https://github.com/laminas/laminas-eventmanager/releases.atom",
                "source": "https://github.com/laminas/laminas-eventmanager"
            },
            "funding": [
                {
                    "url": "https://funding.communitybridge.org/projects/laminas-project",
                    "type": "community_bridge"
                }
            ],
            "time": "2024-11-21T11:31:22+00:00"
        },
        {
            "name": "laminas/laminas-servicemanager",
            "version": "4.3.0",
            "source": {
                "type": "git",
                "url": "https://github.com/laminas/laminas-servicemanager.git",
                "reference": "b87a792d232c006eec9787230f611c74cc57b8b6"
            },
            "dist": {
                "type": "zip",
                "url": "https://api.github.com/repos/laminas/laminas-servicemanager/zipball/b87a792d232c006eec9787230f611c74cc57b8b6",
                "reference": "b87a792d232c006eec9787230f611c74cc57b8b6",
                "shasum": ""
            },
            "require": {
                "brick/varexporter": "^0.3.8 || ^0.4.0 || ^0.5.0",
                "laminas/laminas-stdlib": "^3.19",
                "php": "~8.1.0 || ~8.2.0 || ~8.3.0 || ~8.4.0",
                "psr/container": "^1.1 || ^2.0"
            },
            "conflict": {
                "laminas/laminas-code": "<4.10.0",
                "zendframework/zend-code": "<3.3.1"
            },
            "provide": {
                "psr/container-implementation": "^1.0 || ^2.0"
            },
            "require-dev": {
                "boesing/psalm-plugin-stringf": "^1.4",
                "composer/package-versions-deprecated": "^1.11.99.5",
                "friendsofphp/proxy-manager-lts": "^1.0.18",
                "laminas/laminas-cli": "^1.8",
                "laminas/laminas-coding-standard": "~3.0.0",
                "laminas/laminas-container-config-test": "^1.0",
                "lctrs/psalm-psr-container-plugin": "^1.9",
                "mikey179/vfsstream": "^1.6.12",
                "phpbench/phpbench": "^1.3.1",
                "phpunit/phpunit": "^10.5.36",
                "psalm/plugin-phpunit": "^0.19.0",
                "symfony/console": "^6.0",
                "vimeo/psalm": "^5.26.1"
            },
            "suggest": {
                "friendsofphp/proxy-manager-lts": "To handle lazy initialization of services",
                "laminas/laminas-cli": "To consume CLI commands provided by this component"
            },
            "type": "library",
            "extra": {
                "laminas": {
                    "module": "Laminas\\ServiceManager",
                    "config-provider": "Laminas\\ServiceManager\\ConfigProvider"
                }
            },
            "autoload": {
                "psr-4": {
                    "Laminas\\ServiceManager\\": "src/"
                }
            },
            "notification-url": "https://packagist.org/downloads/",
            "license": [
                "BSD-3-Clause"
            ],
            "description": "Factory-Driven Dependency Injection Container",
            "homepage": "https://laminas.dev",
            "keywords": [
                "PSR-11",
                "dependency-injection",
                "di",
                "dic",
                "laminas",
                "service-manager",
                "servicemanager"
            ],
            "support": {
                "chat": "https://laminas.dev/chat",
                "forum": "https://discourse.laminas.dev",
                "issues": "https://github.com/laminas/laminas-servicemanager/issues",
                "source": "https://github.com/laminas/laminas-servicemanager/tree/4.3.0"
            },
            "funding": [
                {
                    "url": "https://funding.communitybridge.org/projects/laminas-project",
                    "type": "community_bridge"
                }
            ],
            "time": "2024-11-05T00:35:06+00:00"
        },
        {
            "name": "laminas/laminas-stdlib",
            "version": "3.20.0",
            "source": {
                "type": "git",
                "url": "https://github.com/laminas/laminas-stdlib.git",
                "reference": "8974a1213be42c3e2f70b2c27b17f910291ab2f4"
            },
            "dist": {
                "type": "zip",
                "url": "https://api.github.com/repos/laminas/laminas-stdlib/zipball/8974a1213be42c3e2f70b2c27b17f910291ab2f4",
                "reference": "8974a1213be42c3e2f70b2c27b17f910291ab2f4",
                "shasum": ""
            },
            "require": {
                "php": "~8.1.0 || ~8.2.0 || ~8.3.0 || ~8.4.0"
            },
            "conflict": {
                "zendframework/zend-stdlib": "*"
            },
            "require-dev": {
                "laminas/laminas-coding-standard": "^3.0",
                "phpbench/phpbench": "^1.3.1",
                "phpunit/phpunit": "^10.5.38",
                "psalm/plugin-phpunit": "^0.19.0",
                "vimeo/psalm": "^5.26.1"
            },
            "type": "library",
            "autoload": {
                "psr-4": {
                    "Laminas\\Stdlib\\": "src/"
                }
            },
            "notification-url": "https://packagist.org/downloads/",
            "license": [
                "BSD-3-Clause"
            ],
            "description": "SPL extensions, array utilities, error handlers, and more",
            "homepage": "https://laminas.dev",
            "keywords": [
                "laminas",
                "stdlib"
            ],
            "support": {
                "chat": "https://laminas.dev/chat",
                "docs": "https://docs.laminas.dev/laminas-stdlib/",
                "forum": "https://discourse.laminas.dev",
                "issues": "https://github.com/laminas/laminas-stdlib/issues",
                "rss": "https://github.com/laminas/laminas-stdlib/releases.atom",
                "source": "https://github.com/laminas/laminas-stdlib"
            },
            "funding": [
                {
                    "url": "https://funding.communitybridge.org/projects/laminas-project",
                    "type": "community_bridge"
                }
            ],
            "time": "2024-10-29T13:46:07+00:00"
        },
        {
            "name": "nikic/php-parser",
            "version": "v4.19.4",
            "source": {
                "type": "git",
                "url": "https://github.com/nikic/PHP-Parser.git",
                "reference": "715f4d25e225bc47b293a8b997fe6ce99bf987d2"
            },
            "dist": {
                "type": "zip",
                "url": "https://api.github.com/repos/nikic/PHP-Parser/zipball/715f4d25e225bc47b293a8b997fe6ce99bf987d2",
                "reference": "715f4d25e225bc47b293a8b997fe6ce99bf987d2",
                "shasum": ""
            },
            "require": {
                "ext-tokenizer": "*",
                "php": ">=7.1"
            },
            "require-dev": {
                "ircmaxell/php-yacc": "^0.0.7",
                "phpunit/phpunit": "^7.0 || ^8.0 || ^9.0"
            },
            "bin": [
                "bin/php-parse"
            ],
            "type": "library",
            "extra": {
                "branch-alias": {
                    "dev-master": "4.9-dev"
                }
            },
            "autoload": {
                "psr-4": {
                    "PhpParser\\": "lib/PhpParser"
                }
            },
            "notification-url": "https://packagist.org/downloads/",
            "license": [
                "BSD-3-Clause"
            ],
            "authors": [
                {
                    "name": "Nikita Popov"
                }
            ],
            "description": "A PHP parser written in PHP",
            "keywords": [
                "parser",
                "php"
            ],
            "support": {
                "issues": "https://github.com/nikic/PHP-Parser/issues",
                "source": "https://github.com/nikic/PHP-Parser/tree/v4.19.4"
            },
            "time": "2024-09-29T15:01:53+00:00"
        },
        {
            "name": "psr/cache",
            "version": "3.0.0",
            "source": {
                "type": "git",
                "url": "https://github.com/php-fig/cache.git",
                "reference": "aa5030cfa5405eccfdcb1083ce040c2cb8d253bf"
            },
            "dist": {
                "type": "zip",
                "url": "https://api.github.com/repos/php-fig/cache/zipball/aa5030cfa5405eccfdcb1083ce040c2cb8d253bf",
                "reference": "aa5030cfa5405eccfdcb1083ce040c2cb8d253bf",
                "shasum": ""
            },
            "require": {
                "php": ">=8.0.0"
            },
            "type": "library",
            "extra": {
                "branch-alias": {
                    "dev-master": "1.0.x-dev"
                }
            },
            "autoload": {
                "psr-4": {
                    "Psr\\Cache\\": "src/"
                }
            },
            "notification-url": "https://packagist.org/downloads/",
            "license": [
                "MIT"
            ],
            "authors": [
                {
                    "name": "PHP-FIG",
                    "homepage": "https://www.php-fig.org/"
                }
            ],
            "description": "Common interface for caching libraries",
            "keywords": [
                "cache",
                "psr",
                "psr-6"
            ],
            "support": {
                "source": "https://github.com/php-fig/cache/tree/3.0.0"
            },
            "time": "2021-02-03T23:26:27+00:00"
        },
        {
            "name": "psr/clock",
            "version": "1.0.0",
            "source": {
                "type": "git",
                "url": "https://github.com/php-fig/clock.git",
                "reference": "e41a24703d4560fd0acb709162f73b8adfc3aa0d"
            },
            "dist": {
                "type": "zip",
                "url": "https://api.github.com/repos/php-fig/clock/zipball/e41a24703d4560fd0acb709162f73b8adfc3aa0d",
                "reference": "e41a24703d4560fd0acb709162f73b8adfc3aa0d",
                "shasum": ""
            },
            "require": {
                "php": "^7.0 || ^8.0"
            },
            "type": "library",
            "autoload": {
                "psr-4": {
                    "Psr\\Clock\\": "src/"
                }
            },
            "notification-url": "https://packagist.org/downloads/",
            "license": [
                "MIT"
            ],
            "authors": [
                {
                    "name": "PHP-FIG",
                    "homepage": "https://www.php-fig.org/"
                }
            ],
            "description": "Common interface for reading the clock.",
            "homepage": "https://github.com/php-fig/clock",
            "keywords": [
                "clock",
                "now",
                "psr",
                "psr-20",
                "time"
            ],
            "support": {
                "issues": "https://github.com/php-fig/clock/issues",
                "source": "https://github.com/php-fig/clock/tree/1.0.0"
            },
            "time": "2022-11-25T14:36:26+00:00"
        },
        {
            "name": "psr/container",
            "version": "2.0.2",
            "source": {
                "type": "git",
                "url": "https://github.com/php-fig/container.git",
                "reference": "c71ecc56dfe541dbd90c5360474fbc405f8d5963"
            },
            "dist": {
                "type": "zip",
                "url": "https://api.github.com/repos/php-fig/container/zipball/c71ecc56dfe541dbd90c5360474fbc405f8d5963",
                "reference": "c71ecc56dfe541dbd90c5360474fbc405f8d5963",
                "shasum": ""
            },
            "require": {
                "php": ">=7.4.0"
            },
            "type": "library",
            "extra": {
                "branch-alias": {
                    "dev-master": "2.0.x-dev"
                }
            },
            "autoload": {
                "psr-4": {
                    "Psr\\Container\\": "src/"
                }
            },
            "notification-url": "https://packagist.org/downloads/",
            "license": [
                "MIT"
            ],
            "authors": [
                {
                    "name": "PHP-FIG",
                    "homepage": "https://www.php-fig.org/"
                }
            ],
            "description": "Common Container Interface (PHP FIG PSR-11)",
            "homepage": "https://github.com/php-fig/container",
            "keywords": [
                "PSR-11",
                "container",
                "container-interface",
                "container-interop",
                "psr"
            ],
            "support": {
                "issues": "https://github.com/php-fig/container/issues",
                "source": "https://github.com/php-fig/container/tree/2.0.2"
            },
            "time": "2021-11-05T16:47:00+00:00"
        },
        {
            "name": "psr/simple-cache",
            "version": "3.0.0",
            "source": {
                "type": "git",
                "url": "https://github.com/php-fig/simple-cache.git",
                "reference": "764e0b3939f5ca87cb904f570ef9be2d78a07865"
            },
            "dist": {
                "type": "zip",
                "url": "https://api.github.com/repos/php-fig/simple-cache/zipball/764e0b3939f5ca87cb904f570ef9be2d78a07865",
                "reference": "764e0b3939f5ca87cb904f570ef9be2d78a07865",
                "shasum": ""
            },
            "require": {
                "php": ">=8.0.0"
            },
            "type": "library",
            "extra": {
                "branch-alias": {
                    "dev-master": "3.0.x-dev"
                }
            },
            "autoload": {
                "psr-4": {
                    "Psr\\SimpleCache\\": "src/"
                }
            },
            "notification-url": "https://packagist.org/downloads/",
            "license": [
                "MIT"
            ],
            "authors": [
                {
                    "name": "PHP-FIG",
                    "homepage": "https://www.php-fig.org/"
                }
            ],
            "description": "Common interfaces for simple caching",
            "keywords": [
                "cache",
                "caching",
                "psr",
                "psr-16",
                "simple-cache"
            ],
            "support": {
                "source": "https://github.com/php-fig/simple-cache/tree/3.0.0"
            },
            "time": "2021-10-29T13:26:27+00:00"
        },
        {
            "name": "webmozart/assert",
            "version": "1.11.0",
            "source": {
                "type": "git",
                "url": "https://github.com/webmozarts/assert.git",
                "reference": "11cb2199493b2f8a3b53e7f19068fc6aac760991"
            },
            "dist": {
                "type": "zip",
                "url": "https://api.github.com/repos/webmozarts/assert/zipball/11cb2199493b2f8a3b53e7f19068fc6aac760991",
                "reference": "11cb2199493b2f8a3b53e7f19068fc6aac760991",
                "shasum": ""
            },
            "require": {
                "ext-ctype": "*",
                "php": "^7.2 || ^8.0"
            },
            "conflict": {
                "phpstan/phpstan": "<0.12.20",
                "vimeo/psalm": "<4.6.1 || 4.6.2"
            },
            "require-dev": {
                "phpunit/phpunit": "^8.5.13"
            },
            "type": "library",
            "extra": {
                "branch-alias": {
                    "dev-master": "1.10-dev"
                }
            },
            "autoload": {
                "psr-4": {
                    "Webmozart\\Assert\\": "src/"
                }
            },
            "notification-url": "https://packagist.org/downloads/",
            "license": [
                "MIT"
            ],
            "authors": [
                {
                    "name": "Bernhard Schussek",
                    "email": "bschussek@gmail.com"
                }
            ],
            "description": "Assertions to validate method input/output with nice error messages.",
            "keywords": [
                "assert",
                "check",
                "validate"
            ],
            "support": {
                "issues": "https://github.com/webmozarts/assert/issues",
                "source": "https://github.com/webmozarts/assert/tree/1.11.0"
            },
            "time": "2022-06-03T18:03:27+00:00"
        }
    ],
    "packages-dev": [
        {
            "name": "amphp/amp",
            "version": "v2.6.4",
            "source": {
                "type": "git",
                "url": "https://github.com/amphp/amp.git",
                "reference": "ded3d9be08f526089eb7ee8d9f16a9768f9dec2d"
            },
            "dist": {
                "type": "zip",
                "url": "https://api.github.com/repos/amphp/amp/zipball/ded3d9be08f526089eb7ee8d9f16a9768f9dec2d",
                "reference": "ded3d9be08f526089eb7ee8d9f16a9768f9dec2d",
                "shasum": ""
            },
            "require": {
                "php": ">=7.1"
            },
            "require-dev": {
                "amphp/php-cs-fixer-config": "dev-master",
                "amphp/phpunit-util": "^1",
                "ext-json": "*",
                "jetbrains/phpstorm-stubs": "^2019.3",
                "phpunit/phpunit": "^7 | ^8 | ^9",
                "react/promise": "^2",
                "vimeo/psalm": "^3.12"
            },
            "type": "library",
            "extra": {
                "branch-alias": {
                    "dev-master": "2.x-dev"
                }
            },
            "autoload": {
                "files": [
                    "lib/functions.php",
                    "lib/Internal/functions.php"
                ],
                "psr-4": {
                    "Amp\\": "lib"
                }
            },
            "notification-url": "https://packagist.org/downloads/",
            "license": [
                "MIT"
            ],
            "authors": [
                {
                    "name": "Daniel Lowrey",
                    "email": "rdlowrey@php.net"
                },
                {
                    "name": "Aaron Piotrowski",
                    "email": "aaron@trowski.com"
                },
                {
                    "name": "Bob Weinand",
                    "email": "bobwei9@hotmail.com"
                },
                {
                    "name": "Niklas Keller",
                    "email": "me@kelunik.com"
                }
            ],
            "description": "A non-blocking concurrency framework for PHP applications.",
            "homepage": "https://amphp.org/amp",
            "keywords": [
                "async",
                "asynchronous",
                "awaitable",
                "concurrency",
                "event",
                "event-loop",
                "future",
                "non-blocking",
                "promise"
            ],
            "support": {
                "irc": "irc://irc.freenode.org/amphp",
                "issues": "https://github.com/amphp/amp/issues",
                "source": "https://github.com/amphp/amp/tree/v2.6.4"
            },
            "funding": [
                {
                    "url": "https://github.com/amphp",
                    "type": "github"
                }
            ],
            "time": "2024-03-21T18:52:26+00:00"
        },
        {
            "name": "amphp/byte-stream",
            "version": "v1.8.2",
            "source": {
                "type": "git",
                "url": "https://github.com/amphp/byte-stream.git",
                "reference": "4f0e968ba3798a423730f567b1b50d3441c16ddc"
            },
            "dist": {
                "type": "zip",
                "url": "https://api.github.com/repos/amphp/byte-stream/zipball/4f0e968ba3798a423730f567b1b50d3441c16ddc",
                "reference": "4f0e968ba3798a423730f567b1b50d3441c16ddc",
                "shasum": ""
            },
            "require": {
                "amphp/amp": "^2",
                "php": ">=7.1"
            },
            "require-dev": {
                "amphp/php-cs-fixer-config": "dev-master",
                "amphp/phpunit-util": "^1.4",
                "friendsofphp/php-cs-fixer": "^2.3",
                "jetbrains/phpstorm-stubs": "^2019.3",
                "phpunit/phpunit": "^6 || ^7 || ^8",
                "psalm/phar": "^3.11.4"
            },
            "type": "library",
            "autoload": {
                "files": [
                    "lib/functions.php"
                ],
                "psr-4": {
                    "Amp\\ByteStream\\": "lib"
                }
            },
            "notification-url": "https://packagist.org/downloads/",
            "license": [
                "MIT"
            ],
            "authors": [
                {
                    "name": "Aaron Piotrowski",
                    "email": "aaron@trowski.com"
                },
                {
                    "name": "Niklas Keller",
                    "email": "me@kelunik.com"
                }
            ],
            "description": "A stream abstraction to make working with non-blocking I/O simple.",
            "homepage": "https://amphp.org/byte-stream",
            "keywords": [
                "amp",
                "amphp",
                "async",
                "io",
                "non-blocking",
                "stream"
            ],
            "support": {
                "issues": "https://github.com/amphp/byte-stream/issues",
                "source": "https://github.com/amphp/byte-stream/tree/v1.8.2"
            },
            "funding": [
                {
                    "url": "https://github.com/amphp",
                    "type": "github"
                }
            ],
            "time": "2024-04-13T18:00:56+00:00"
        },
        {
            "name": "composer/package-versions-deprecated",
            "version": "1.11.99.5",
            "source": {
                "type": "git",
                "url": "https://github.com/composer/package-versions-deprecated.git",
                "reference": "b4f54f74ef3453349c24a845d22392cd31e65f1d"
            },
            "dist": {
                "type": "zip",
                "url": "https://api.github.com/repos/composer/package-versions-deprecated/zipball/b4f54f74ef3453349c24a845d22392cd31e65f1d",
                "reference": "b4f54f74ef3453349c24a845d22392cd31e65f1d",
                "shasum": ""
            },
            "require": {
                "composer-plugin-api": "^1.1.0 || ^2.0",
                "php": "^7 || ^8"
            },
            "replace": {
                "ocramius/package-versions": "1.11.99"
            },
            "require-dev": {
                "composer/composer": "^1.9.3 || ^2.0@dev",
                "ext-zip": "^1.13",
                "phpunit/phpunit": "^6.5 || ^7"
            },
            "type": "composer-plugin",
            "extra": {
                "class": "PackageVersions\\Installer",
                "branch-alias": {
                    "dev-master": "1.x-dev"
                }
            },
            "autoload": {
                "psr-4": {
                    "PackageVersions\\": "src/PackageVersions"
                }
            },
            "notification-url": "https://packagist.org/downloads/",
            "license": [
                "MIT"
            ],
            "authors": [
                {
                    "name": "Marco Pivetta",
                    "email": "ocramius@gmail.com"
                },
                {
                    "name": "Jordi Boggiano",
                    "email": "j.boggiano@seld.be"
                }
            ],
            "description": "Composer plugin that provides efficient querying for installed package versions (no runtime IO)",
            "support": {
                "issues": "https://github.com/composer/package-versions-deprecated/issues",
                "source": "https://github.com/composer/package-versions-deprecated/tree/1.11.99.5"
            },
            "funding": [
                {
                    "url": "https://packagist.com",
                    "type": "custom"
                },
                {
                    "url": "https://github.com/composer",
                    "type": "github"
                },
                {
                    "url": "https://tidelift.com/funding/github/packagist/composer/composer",
                    "type": "tidelift"
                }
            ],
            "time": "2022-01-17T14:14:24+00:00"
        },
        {
            "name": "composer/pcre",
            "version": "3.3.2",
            "source": {
                "type": "git",
                "url": "https://github.com/composer/pcre.git",
                "reference": "b2bed4734f0cc156ee1fe9c0da2550420d99a21e"
            },
            "dist": {
                "type": "zip",
                "url": "https://api.github.com/repos/composer/pcre/zipball/b2bed4734f0cc156ee1fe9c0da2550420d99a21e",
                "reference": "b2bed4734f0cc156ee1fe9c0da2550420d99a21e",
                "shasum": ""
            },
            "require": {
                "php": "^7.4 || ^8.0"
            },
            "conflict": {
                "phpstan/phpstan": "<1.11.10"
            },
            "require-dev": {
                "phpstan/phpstan": "^1.12 || ^2",
                "phpstan/phpstan-strict-rules": "^1 || ^2",
                "phpunit/phpunit": "^8 || ^9"
            },
            "type": "library",
            "extra": {
                "phpstan": {
                    "includes": [
                        "extension.neon"
                    ]
                },
                "branch-alias": {
                    "dev-main": "3.x-dev"
                }
            },
            "autoload": {
                "psr-4": {
                    "Composer\\Pcre\\": "src"
                }
            },
            "notification-url": "https://packagist.org/downloads/",
            "license": [
                "MIT"
            ],
            "authors": [
                {
                    "name": "Jordi Boggiano",
                    "email": "j.boggiano@seld.be",
                    "homepage": "http://seld.be"
                }
            ],
            "description": "PCRE wrapping library that offers type-safe preg_* replacements.",
            "keywords": [
                "PCRE",
                "preg",
                "regex",
                "regular expression"
            ],
            "support": {
                "issues": "https://github.com/composer/pcre/issues",
                "source": "https://github.com/composer/pcre/tree/3.3.2"
            },
            "funding": [
                {
                    "url": "https://packagist.com",
                    "type": "custom"
                },
                {
                    "url": "https://github.com/composer",
                    "type": "github"
                },
                {
                    "url": "https://tidelift.com/funding/github/packagist/composer/composer",
                    "type": "tidelift"
                }
            ],
            "time": "2024-11-12T16:29:46+00:00"
        },
        {
            "name": "composer/semver",
            "version": "3.4.3",
            "source": {
                "type": "git",
                "url": "https://github.com/composer/semver.git",
                "reference": "4313d26ada5e0c4edfbd1dc481a92ff7bff91f12"
            },
            "dist": {
                "type": "zip",
                "url": "https://api.github.com/repos/composer/semver/zipball/4313d26ada5e0c4edfbd1dc481a92ff7bff91f12",
                "reference": "4313d26ada5e0c4edfbd1dc481a92ff7bff91f12",
                "shasum": ""
            },
            "require": {
                "php": "^5.3.2 || ^7.0 || ^8.0"
            },
            "require-dev": {
                "phpstan/phpstan": "^1.11",
                "symfony/phpunit-bridge": "^3 || ^7"
            },
            "type": "library",
            "extra": {
                "branch-alias": {
                    "dev-main": "3.x-dev"
                }
            },
            "autoload": {
                "psr-4": {
                    "Composer\\Semver\\": "src"
                }
            },
            "notification-url": "https://packagist.org/downloads/",
            "license": [
                "MIT"
            ],
            "authors": [
                {
                    "name": "Nils Adermann",
                    "email": "naderman@naderman.de",
                    "homepage": "http://www.naderman.de"
                },
                {
                    "name": "Jordi Boggiano",
                    "email": "j.boggiano@seld.be",
                    "homepage": "http://seld.be"
                },
                {
                    "name": "Rob Bast",
                    "email": "rob.bast@gmail.com",
                    "homepage": "http://robbast.nl"
                }
            ],
            "description": "Semver library that offers utilities, version constraint parsing and validation.",
            "keywords": [
                "semantic",
                "semver",
                "validation",
                "versioning"
            ],
            "support": {
                "irc": "ircs://irc.libera.chat:6697/composer",
                "issues": "https://github.com/composer/semver/issues",
                "source": "https://github.com/composer/semver/tree/3.4.3"
            },
            "funding": [
                {
                    "url": "https://packagist.com",
                    "type": "custom"
                },
                {
                    "url": "https://github.com/composer",
                    "type": "github"
                },
                {
                    "url": "https://tidelift.com/funding/github/packagist/composer/composer",
                    "type": "tidelift"
                }
            ],
            "time": "2024-09-19T14:15:21+00:00"
        },
        {
            "name": "composer/xdebug-handler",
            "version": "3.0.5",
            "source": {
                "type": "git",
                "url": "https://github.com/composer/xdebug-handler.git",
                "reference": "6c1925561632e83d60a44492e0b344cf48ab85ef"
            },
            "dist": {
                "type": "zip",
                "url": "https://api.github.com/repos/composer/xdebug-handler/zipball/6c1925561632e83d60a44492e0b344cf48ab85ef",
                "reference": "6c1925561632e83d60a44492e0b344cf48ab85ef",
                "shasum": ""
            },
            "require": {
                "composer/pcre": "^1 || ^2 || ^3",
                "php": "^7.2.5 || ^8.0",
                "psr/log": "^1 || ^2 || ^3"
            },
            "require-dev": {
                "phpstan/phpstan": "^1.0",
                "phpstan/phpstan-strict-rules": "^1.1",
                "phpunit/phpunit": "^8.5 || ^9.6 || ^10.5"
            },
            "type": "library",
            "autoload": {
                "psr-4": {
                    "Composer\\XdebugHandler\\": "src"
                }
            },
            "notification-url": "https://packagist.org/downloads/",
            "license": [
                "MIT"
            ],
            "authors": [
                {
                    "name": "John Stevenson",
                    "email": "john-stevenson@blueyonder.co.uk"
                }
            ],
            "description": "Restarts a process without Xdebug.",
            "keywords": [
                "Xdebug",
                "performance"
            ],
            "support": {
                "irc": "ircs://irc.libera.chat:6697/composer",
                "issues": "https://github.com/composer/xdebug-handler/issues",
                "source": "https://github.com/composer/xdebug-handler/tree/3.0.5"
            },
            "funding": [
                {
                    "url": "https://packagist.com",
                    "type": "custom"
                },
                {
                    "url": "https://github.com/composer",
                    "type": "github"
                },
                {
                    "url": "https://tidelift.com/funding/github/packagist/composer/composer",
                    "type": "tidelift"
                }
            ],
            "time": "2024-05-06T16:37:16+00:00"
        },
        {
            "name": "dealerdirect/phpcodesniffer-composer-installer",
            "version": "v1.0.0",
            "source": {
                "type": "git",
                "url": "https://github.com/PHPCSStandards/composer-installer.git",
                "reference": "4be43904336affa5c2f70744a348312336afd0da"
            },
            "dist": {
                "type": "zip",
                "url": "https://api.github.com/repos/PHPCSStandards/composer-installer/zipball/4be43904336affa5c2f70744a348312336afd0da",
                "reference": "4be43904336affa5c2f70744a348312336afd0da",
                "shasum": ""
            },
            "require": {
                "composer-plugin-api": "^1.0 || ^2.0",
                "php": ">=5.4",
                "squizlabs/php_codesniffer": "^2.0 || ^3.1.0 || ^4.0"
            },
            "require-dev": {
                "composer/composer": "*",
                "ext-json": "*",
                "ext-zip": "*",
                "php-parallel-lint/php-parallel-lint": "^1.3.1",
                "phpcompatibility/php-compatibility": "^9.0",
                "yoast/phpunit-polyfills": "^1.0"
            },
            "type": "composer-plugin",
            "extra": {
                "class": "PHPCSStandards\\Composer\\Plugin\\Installers\\PHPCodeSniffer\\Plugin"
            },
            "autoload": {
                "psr-4": {
                    "PHPCSStandards\\Composer\\Plugin\\Installers\\PHPCodeSniffer\\": "src/"
                }
            },
            "notification-url": "https://packagist.org/downloads/",
            "license": [
                "MIT"
            ],
            "authors": [
                {
                    "name": "Franck Nijhof",
                    "email": "franck.nijhof@dealerdirect.com",
                    "homepage": "http://www.frenck.nl",
                    "role": "Developer / IT Manager"
                },
                {
                    "name": "Contributors",
                    "homepage": "https://github.com/PHPCSStandards/composer-installer/graphs/contributors"
                }
            ],
            "description": "PHP_CodeSniffer Standards Composer Installer Plugin",
            "homepage": "http://www.dealerdirect.com",
            "keywords": [
                "PHPCodeSniffer",
                "PHP_CodeSniffer",
                "code quality",
                "codesniffer",
                "composer",
                "installer",
                "phpcbf",
                "phpcs",
                "plugin",
                "qa",
                "quality",
                "standard",
                "standards",
                "style guide",
                "stylecheck",
                "tests"
            ],
            "support": {
                "issues": "https://github.com/PHPCSStandards/composer-installer/issues",
                "source": "https://github.com/PHPCSStandards/composer-installer"
            },
            "time": "2023-01-05T11:28:13+00:00"
        },
        {
            "name": "dnoegel/php-xdg-base-dir",
            "version": "v0.1.1",
            "source": {
                "type": "git",
                "url": "https://github.com/dnoegel/php-xdg-base-dir.git",
                "reference": "8f8a6e48c5ecb0f991c2fdcf5f154a47d85f9ffd"
            },
            "dist": {
                "type": "zip",
                "url": "https://api.github.com/repos/dnoegel/php-xdg-base-dir/zipball/8f8a6e48c5ecb0f991c2fdcf5f154a47d85f9ffd",
                "reference": "8f8a6e48c5ecb0f991c2fdcf5f154a47d85f9ffd",
                "shasum": ""
            },
            "require": {
                "php": ">=5.3.2"
            },
            "require-dev": {
                "phpunit/phpunit": "~7.0|~6.0|~5.0|~4.8.35"
            },
            "type": "library",
            "autoload": {
                "psr-4": {
                    "XdgBaseDir\\": "src/"
                }
            },
            "notification-url": "https://packagist.org/downloads/",
            "license": [
                "MIT"
            ],
            "description": "implementation of xdg base directory specification for php",
            "support": {
                "issues": "https://github.com/dnoegel/php-xdg-base-dir/issues",
                "source": "https://github.com/dnoegel/php-xdg-base-dir/tree/v0.1.1"
            },
            "time": "2019-12-04T15:06:13+00:00"
        },
        {
            "name": "doctrine/annotations",
            "version": "2.0.2",
            "source": {
                "type": "git",
                "url": "https://github.com/doctrine/annotations.git",
                "reference": "901c2ee5d26eb64ff43c47976e114bf00843acf7"
            },
            "dist": {
                "type": "zip",
                "url": "https://api.github.com/repos/doctrine/annotations/zipball/901c2ee5d26eb64ff43c47976e114bf00843acf7",
                "reference": "901c2ee5d26eb64ff43c47976e114bf00843acf7",
                "shasum": ""
            },
            "require": {
                "doctrine/lexer": "^2 || ^3",
                "ext-tokenizer": "*",
                "php": "^7.2 || ^8.0",
                "psr/cache": "^1 || ^2 || ^3"
            },
            "require-dev": {
                "doctrine/cache": "^2.0",
                "doctrine/coding-standard": "^10",
                "phpstan/phpstan": "^1.10.28",
                "phpunit/phpunit": "^7.5 || ^8.5 || ^9.5",
                "symfony/cache": "^5.4 || ^6.4 || ^7",
                "vimeo/psalm": "^4.30 || ^5.14"
            },
            "suggest": {
                "php": "PHP 8.0 or higher comes with attributes, a native replacement for annotations"
            },
            "type": "library",
            "autoload": {
                "psr-4": {
                    "Doctrine\\Common\\Annotations\\": "lib/Doctrine/Common/Annotations"
                }
            },
            "notification-url": "https://packagist.org/downloads/",
            "license": [
                "MIT"
            ],
            "authors": [
                {
                    "name": "Guilherme Blanco",
                    "email": "guilhermeblanco@gmail.com"
                },
                {
                    "name": "Roman Borschel",
                    "email": "roman@code-factory.org"
                },
                {
                    "name": "Benjamin Eberlei",
                    "email": "kontakt@beberlei.de"
                },
                {
                    "name": "Jonathan Wage",
                    "email": "jonwage@gmail.com"
                },
                {
                    "name": "Johannes Schmitt",
                    "email": "schmittjoh@gmail.com"
                }
            ],
            "description": "Docblock Annotations Parser",
            "homepage": "https://www.doctrine-project.org/projects/annotations.html",
            "keywords": [
                "annotations",
                "docblock",
                "parser"
            ],
            "support": {
                "issues": "https://github.com/doctrine/annotations/issues",
                "source": "https://github.com/doctrine/annotations/tree/2.0.2"
            },
            "time": "2024-09-05T10:17:24+00:00"
<<<<<<< HEAD
=======
        },
        {
            "name": "doctrine/deprecations",
            "version": "1.1.4",
            "source": {
                "type": "git",
                "url": "https://github.com/doctrine/deprecations.git",
                "reference": "31610dbb31faa98e6b5447b62340826f54fbc4e9"
            },
            "dist": {
                "type": "zip",
                "url": "https://api.github.com/repos/doctrine/deprecations/zipball/31610dbb31faa98e6b5447b62340826f54fbc4e9",
                "reference": "31610dbb31faa98e6b5447b62340826f54fbc4e9",
                "shasum": ""
            },
            "require": {
                "php": "^7.1 || ^8.0"
            },
            "require-dev": {
                "doctrine/coding-standard": "^9 || ^12",
                "phpstan/phpstan": "1.4.10 || 2.0.3",
                "phpstan/phpstan-phpunit": "^1.0 || ^2",
                "phpunit/phpunit": "^7.5 || ^8.5 || ^9.5",
                "psr/log": "^1 || ^2 || ^3"
            },
            "suggest": {
                "psr/log": "Allows logging deprecations via PSR-3 logger implementation"
            },
            "type": "library",
            "autoload": {
                "psr-4": {
                    "Doctrine\\Deprecations\\": "src"
                }
            },
            "notification-url": "https://packagist.org/downloads/",
            "license": [
                "MIT"
            ],
            "description": "A small layer on top of trigger_error(E_USER_DEPRECATED) or PSR-3 logging with options to disable all deprecations or selectively for packages.",
            "homepage": "https://www.doctrine-project.org/",
            "support": {
                "issues": "https://github.com/doctrine/deprecations/issues",
                "source": "https://github.com/doctrine/deprecations/tree/1.1.4"
            },
            "time": "2024-12-07T21:18:45+00:00"
>>>>>>> 5f1329a1
        },
        {
            "name": "doctrine/lexer",
            "version": "3.0.1",
            "source": {
                "type": "git",
                "url": "https://github.com/doctrine/lexer.git",
                "reference": "31ad66abc0fc9e1a1f2d9bc6a42668d2fbbcd6dd"
            },
            "dist": {
                "type": "zip",
                "url": "https://api.github.com/repos/doctrine/lexer/zipball/31ad66abc0fc9e1a1f2d9bc6a42668d2fbbcd6dd",
                "reference": "31ad66abc0fc9e1a1f2d9bc6a42668d2fbbcd6dd",
                "shasum": ""
            },
            "require": {
                "php": "^8.1"
            },
            "require-dev": {
                "doctrine/coding-standard": "^12",
                "phpstan/phpstan": "^1.10",
                "phpunit/phpunit": "^10.5",
                "psalm/plugin-phpunit": "^0.18.3",
                "vimeo/psalm": "^5.21"
            },
            "type": "library",
            "autoload": {
                "psr-4": {
                    "Doctrine\\Common\\Lexer\\": "src"
                }
            },
            "notification-url": "https://packagist.org/downloads/",
            "license": [
                "MIT"
            ],
            "authors": [
                {
                    "name": "Guilherme Blanco",
                    "email": "guilhermeblanco@gmail.com"
                },
                {
                    "name": "Roman Borschel",
                    "email": "roman@code-factory.org"
                },
                {
                    "name": "Johannes Schmitt",
                    "email": "schmittjoh@gmail.com"
                }
            ],
            "description": "PHP Doctrine Lexer parser library that can be used in Top-Down, Recursive Descent Parsers.",
            "homepage": "https://www.doctrine-project.org/projects/lexer.html",
            "keywords": [
                "annotations",
                "docblock",
                "lexer",
                "parser",
                "php"
            ],
            "support": {
                "issues": "https://github.com/doctrine/lexer/issues",
                "source": "https://github.com/doctrine/lexer/tree/3.0.1"
            },
            "funding": [
                {
                    "url": "https://www.doctrine-project.org/sponsorship.html",
                    "type": "custom"
                },
                {
                    "url": "https://www.patreon.com/phpdoctrine",
                    "type": "patreon"
                },
                {
                    "url": "https://tidelift.com/funding/github/packagist/doctrine%2Flexer",
                    "type": "tidelift"
                }
            ],
            "time": "2024-02-05T11:56:58+00:00"
        },
        {
            "name": "felixfbecker/advanced-json-rpc",
            "version": "v3.2.1",
            "source": {
                "type": "git",
                "url": "https://github.com/felixfbecker/php-advanced-json-rpc.git",
                "reference": "b5f37dbff9a8ad360ca341f3240dc1c168b45447"
            },
            "dist": {
                "type": "zip",
                "url": "https://api.github.com/repos/felixfbecker/php-advanced-json-rpc/zipball/b5f37dbff9a8ad360ca341f3240dc1c168b45447",
                "reference": "b5f37dbff9a8ad360ca341f3240dc1c168b45447",
                "shasum": ""
            },
            "require": {
                "netresearch/jsonmapper": "^1.0 || ^2.0 || ^3.0 || ^4.0",
                "php": "^7.1 || ^8.0",
                "phpdocumentor/reflection-docblock": "^4.3.4 || ^5.0.0"
            },
            "require-dev": {
                "phpunit/phpunit": "^7.0 || ^8.0"
            },
            "type": "library",
            "autoload": {
                "psr-4": {
                    "AdvancedJsonRpc\\": "lib/"
                }
            },
            "notification-url": "https://packagist.org/downloads/",
            "license": [
                "ISC"
            ],
            "authors": [
                {
                    "name": "Felix Becker",
                    "email": "felix.b@outlook.com"
                }
            ],
            "description": "A more advanced JSONRPC implementation",
            "support": {
                "issues": "https://github.com/felixfbecker/php-advanced-json-rpc/issues",
                "source": "https://github.com/felixfbecker/php-advanced-json-rpc/tree/v3.2.1"
            },
            "time": "2021-06-11T22:34:44+00:00"
        },
        {
            "name": "felixfbecker/language-server-protocol",
            "version": "v1.5.3",
            "source": {
                "type": "git",
                "url": "https://github.com/felixfbecker/php-language-server-protocol.git",
                "reference": "a9e113dbc7d849e35b8776da39edaf4313b7b6c9"
            },
            "dist": {
                "type": "zip",
                "url": "https://api.github.com/repos/felixfbecker/php-language-server-protocol/zipball/a9e113dbc7d849e35b8776da39edaf4313b7b6c9",
                "reference": "a9e113dbc7d849e35b8776da39edaf4313b7b6c9",
                "shasum": ""
            },
            "require": {
                "php": ">=7.1"
            },
            "require-dev": {
                "phpstan/phpstan": "*",
                "squizlabs/php_codesniffer": "^3.1",
                "vimeo/psalm": "^4.0"
            },
            "type": "library",
            "extra": {
                "branch-alias": {
                    "dev-master": "1.x-dev"
                }
            },
            "autoload": {
                "psr-4": {
                    "LanguageServerProtocol\\": "src/"
                }
            },
            "notification-url": "https://packagist.org/downloads/",
            "license": [
                "ISC"
            ],
            "authors": [
                {
                    "name": "Felix Becker",
                    "email": "felix.b@outlook.com"
                }
            ],
            "description": "PHP classes for the Language Server Protocol",
            "keywords": [
                "language",
                "microsoft",
                "php",
                "server"
            ],
            "support": {
                "issues": "https://github.com/felixfbecker/php-language-server-protocol/issues",
                "source": "https://github.com/felixfbecker/php-language-server-protocol/tree/v1.5.3"
            },
            "time": "2024-04-30T00:40:11+00:00"
        },
        {
            "name": "fidry/cpu-core-counter",
            "version": "1.2.0",
            "source": {
                "type": "git",
                "url": "https://github.com/theofidry/cpu-core-counter.git",
                "reference": "8520451a140d3f46ac33042715115e290cf5785f"
            },
            "dist": {
                "type": "zip",
                "url": "https://api.github.com/repos/theofidry/cpu-core-counter/zipball/8520451a140d3f46ac33042715115e290cf5785f",
                "reference": "8520451a140d3f46ac33042715115e290cf5785f",
                "shasum": ""
            },
            "require": {
                "php": "^7.2 || ^8.0"
            },
            "require-dev": {
                "fidry/makefile": "^0.2.0",
                "fidry/php-cs-fixer-config": "^1.1.2",
                "phpstan/extension-installer": "^1.2.0",
                "phpstan/phpstan": "^1.9.2",
                "phpstan/phpstan-deprecation-rules": "^1.0.0",
                "phpstan/phpstan-phpunit": "^1.2.2",
                "phpstan/phpstan-strict-rules": "^1.4.4",
                "phpunit/phpunit": "^8.5.31 || ^9.5.26",
                "webmozarts/strict-phpunit": "^7.5"
            },
            "type": "library",
            "autoload": {
                "psr-4": {
                    "Fidry\\CpuCoreCounter\\": "src/"
                }
            },
            "notification-url": "https://packagist.org/downloads/",
            "license": [
                "MIT"
            ],
            "authors": [
                {
                    "name": "Théo FIDRY",
                    "email": "theo.fidry@gmail.com"
                }
            ],
            "description": "Tiny utility to get the number of CPU cores.",
            "keywords": [
                "CPU",
                "core"
            ],
            "support": {
                "issues": "https://github.com/theofidry/cpu-core-counter/issues",
                "source": "https://github.com/theofidry/cpu-core-counter/tree/1.2.0"
            },
            "funding": [
                {
                    "url": "https://github.com/theofidry",
                    "type": "github"
                }
            ],
            "time": "2024-08-06T10:04:20+00:00"
        },
        {
            "name": "laminas/laminas-cache-storage-adapter-benchmark",
            "version": "2.1.0",
            "source": {
                "type": "git",
                "url": "https://github.com/laminas/laminas-cache-storage-adapter-benchmark.git",
                "reference": "a93216250daa5d41d379e446c6fd385d0849e31d"
            },
            "dist": {
                "type": "zip",
                "url": "https://api.github.com/repos/laminas/laminas-cache-storage-adapter-benchmark/zipball/a93216250daa5d41d379e446c6fd385d0849e31d",
                "reference": "a93216250daa5d41d379e446c6fd385d0849e31d",
                "shasum": ""
            },
            "require": {
                "laminas/laminas-cache": "^4.0.1",
                "laminas/laminas-serializer": "^3.0",
                "php": "~8.1.0 || ~8.2.0 || ~8.3.0",
                "phpbench/phpbench": "^1.2.15"
            },
            "require-dev": {
                "laminas/laminas-coding-standard": "~2.5.0",
                "vimeo/psalm": "^5.24.0"
            },
            "type": "library",
            "autoload": {
                "psr-4": {
                    "Laminas\\Cache\\Storage\\Adapter\\Benchmark\\": "src/"
                }
            },
            "notification-url": "https://packagist.org/downloads/",
            "license": [
                "BSD-3-Clause"
            ],
            "description": "Generic component to provide benchmarking capabilities to the various storage adapter",
            "keywords": [
                "benchmark",
                "cache",
                "laminas"
            ],
            "support": {
                "forum": "https://discourse.laminas.dev/",
                "issues": "https://github.com/laminas/laminas-cache-storage-adapter-benchmark/issues",
                "rss": "https://github.com/laminas/laminas-cache-storage-adapter-benchmark/releases.atom",
                "source": "https://github.com/laminas/laminas-cache-storage-adapter-benchmark"
            },
            "funding": [
                {
                    "url": "https://funding.communitybridge.org/projects/laminas-project",
                    "type": "community_bridge"
                }
            ],
            "time": "2024-06-21T17:41:00+00:00"
        },
        {
            "name": "laminas/laminas-cache-storage-adapter-test",
            "version": "4.1.0",
            "source": {
                "type": "git",
                "url": "https://github.com/laminas/laminas-cache-storage-adapter-test.git",
                "reference": "49ace93ed9837523160320a749966ca622c56856"
            },
            "dist": {
                "type": "zip",
                "url": "https://api.github.com/repos/laminas/laminas-cache-storage-adapter-test/zipball/49ace93ed9837523160320a749966ca622c56856",
                "reference": "49ace93ed9837523160320a749966ca622c56856",
                "shasum": ""
            },
            "require": {
                "laminas/laminas-cache": "^4.0.3",
                "php": "~8.1.0 || ~8.2.0 || ~8.3.0",
                "phpunit/phpunit": "^10.5",
                "psr/cache": "^2.0 || ^3.0",
                "psr/clock": "^1.0",
                "psr/container": "^2.0",
                "psr/simple-cache": "^2.0 || ^3.0"
            },
            "require-dev": {
                "composer-plugin-api": "^2",
                "laminas/laminas-coding-standard": "~2.5.0",
                "psalm/plugin-phpunit": "^0.19.0",
                "vimeo/psalm": "^5.15.0",
                "webmozart/assert": "^1.11"
            },
            "type": "library",
            "autoload": {
                "psr-4": {
                    "LaminasTest\\Cache\\Storage\\Adapter\\": "src/"
                }
            },
            "notification-url": "https://packagist.org/downloads/",
            "license": [
                "BSD-3-Clause"
            ],
            "description": "Laminas cache storage adapter shared test dependency",
            "keywords": [
                "cache",
                "laminas",
                "test"
            ],
            "support": {
                "forum": "https://discourse.laminas.dev/",
                "issues": "https://github.com/laminas/laminas-cache-storage-adapter-test/issues",
                "rss": "https://github.com/laminas/laminas-cache-storage-adapter-test/releases.atom",
                "source": "https://github.com/laminas/laminas-cache-storage-adapter-test"
            },
            "funding": [
                {
                    "url": "https://funding.communitybridge.org/projects/laminas-project",
                    "type": "community_bridge"
                }
            ],
            "time": "2024-07-10T14:29:34+00:00"
        },
        {
            "name": "laminas/laminas-coding-standard",
            "version": "3.0.1",
            "source": {
                "type": "git",
                "url": "https://github.com/laminas/laminas-coding-standard.git",
                "reference": "ac809f5b27f0b22d0c1ec0cbc78cb67f92bfebcb"
            },
            "dist": {
                "type": "zip",
                "url": "https://api.github.com/repos/laminas/laminas-coding-standard/zipball/ac809f5b27f0b22d0c1ec0cbc78cb67f92bfebcb",
                "reference": "ac809f5b27f0b22d0c1ec0cbc78cb67f92bfebcb",
                "shasum": ""
            },
            "require": {
                "dealerdirect/phpcodesniffer-composer-installer": "^0.7 || ^1.0",
                "php": "^7.4 || ^8.0",
                "slevomat/coding-standard": "^8.15.0",
                "squizlabs/php_codesniffer": "^3.10",
                "webimpress/coding-standard": "^1.3"
            },
            "type": "phpcodesniffer-standard",
            "autoload": {
                "psr-4": {
                    "LaminasCodingStandard\\": "src/LaminasCodingStandard/"
                }
            },
            "notification-url": "https://packagist.org/downloads/",
            "license": [
                "BSD-3-Clause"
            ],
            "description": "Laminas Coding Standard",
            "homepage": "https://laminas.dev",
            "keywords": [
                "Coding Standard",
                "laminas"
            ],
            "support": {
                "chat": "https://laminas.dev/chat",
                "docs": "https://docs.laminas.dev/laminas-coding-standard/",
                "forum": "https://discourse.laminas.dev",
                "issues": "https://github.com/laminas/laminas-coding-standard/issues",
                "rss": "https://github.com/laminas/laminas-coding-standard/releases.atom",
                "source": "https://github.com/laminas/laminas-coding-standard"
            },
            "funding": [
                {
                    "url": "https://funding.communitybridge.org/projects/laminas-project",
                    "type": "community_bridge"
                }
            ],
            "time": "2024-10-16T09:23:09+00:00"
        },
        {
            "name": "laminas/laminas-json",
            "version": "3.7.1",
            "source": {
                "type": "git",
                "url": "https://github.com/laminas/laminas-json.git",
                "reference": "a0f9dca08e28f39a7a7a7a04370eb2f017369277"
            },
            "dist": {
                "type": "zip",
                "url": "https://api.github.com/repos/laminas/laminas-json/zipball/a0f9dca08e28f39a7a7a7a04370eb2f017369277",
                "reference": "a0f9dca08e28f39a7a7a7a04370eb2f017369277",
                "shasum": ""
            },
            "require": {
                "php": "~8.1.0 || ~8.2.0 || ~8.3.0 || ~8.4.0"
            },
            "conflict": {
                "zendframework/zend-json": "*"
            },
            "require-dev": {
                "laminas/laminas-coding-standard": "~2.4.0",
                "laminas/laminas-stdlib": "^2.7.7 || ^3.19",
                "phpunit/phpunit": "^9.5.25"
            },
            "suggest": {
                "laminas/laminas-json-server": "For implementing JSON-RPC servers",
                "laminas/laminas-xml2json": "For converting XML documents to JSON"
            },
            "type": "library",
            "autoload": {
                "psr-4": {
                    "Laminas\\Json\\": "src/"
                }
            },
            "notification-url": "https://packagist.org/downloads/",
            "license": [
                "BSD-3-Clause"
            ],
            "description": "provides convenience methods for serializing native PHP to JSON and decoding JSON to native PHP",
            "homepage": "https://laminas.dev",
            "keywords": [
                "json",
                "laminas"
            ],
            "support": {
                "chat": "https://laminas.dev/chat",
                "docs": "https://docs.laminas.dev/laminas-json/",
                "forum": "https://discourse.laminas.dev",
                "issues": "https://github.com/laminas/laminas-json/issues",
                "rss": "https://github.com/laminas/laminas-json/releases.atom",
                "source": "https://github.com/laminas/laminas-json"
            },
            "funding": [
                {
                    "url": "https://funding.communitybridge.org/projects/laminas-project",
                    "type": "community_bridge"
                }
            ],
            "abandoned": true,
            "time": "2024-12-05T14:51:57+00:00"
        },
        {
            "name": "laminas/laminas-serializer",
            "version": "3.1.0",
            "source": {
                "type": "git",
                "url": "https://github.com/laminas/laminas-serializer.git",
                "reference": "1322e7bee6c08ebeb31ebbad6028216a25aa0ba5"
            },
            "dist": {
                "type": "zip",
                "url": "https://api.github.com/repos/laminas/laminas-serializer/zipball/1322e7bee6c08ebeb31ebbad6028216a25aa0ba5",
                "reference": "1322e7bee6c08ebeb31ebbad6028216a25aa0ba5",
                "shasum": ""
            },
            "require": {
                "laminas/laminas-json": "^3.1",
                "laminas/laminas-servicemanager": "^4.1",
                "laminas/laminas-stdlib": "^3.19",
                "php": "~8.1.0 || ~8.2.0 || ~8.3.0 || ~8.4.0"
            },
            "conflict": {
                "zendframework/zend-serializer": "*"
            },
            "require-dev": {
                "laminas/laminas-coding-standard": "~3.0.0",
                "lctrs/psalm-psr-container-plugin": "^1.10",
                "phpunit/phpunit": "^10.5.36",
                "psalm/plugin-phpunit": "^0.19.0",
                "vimeo/psalm": "^5.26.1"
            },
            "type": "library",
            "extra": {
                "laminas": {
                    "component": "Laminas\\Serializer",
                    "config-provider": "Laminas\\Serializer\\ConfigProvider"
                }
            },
            "autoload": {
                "psr-4": {
                    "Laminas\\Serializer\\": "src/"
                }
            },
            "notification-url": "https://packagist.org/downloads/",
            "license": [
                "BSD-3-Clause"
            ],
            "description": "Serialize and deserialize PHP structures to a variety of representations",
            "homepage": "https://laminas.dev",
            "keywords": [
                "laminas",
                "serializer"
            ],
            "support": {
                "chat": "https://laminas.dev/chat",
                "docs": "https://docs.laminas.dev/laminas-serializer/",
                "forum": "https://discourse.laminas.dev",
                "issues": "https://github.com/laminas/laminas-serializer/issues",
                "rss": "https://github.com/laminas/laminas-serializer/releases.atom",
                "source": "https://github.com/laminas/laminas-serializer"
            },
            "funding": [
                {
                    "url": "https://funding.communitybridge.org/projects/laminas-project",
                    "type": "community_bridge"
                }
            ],
            "time": "2024-10-15T11:24:57+00:00"
        },
        {
            "name": "myclabs/deep-copy",
            "version": "1.12.1",
            "source": {
                "type": "git",
                "url": "https://github.com/myclabs/DeepCopy.git",
                "reference": "123267b2c49fbf30d78a7b2d333f6be754b94845"
            },
            "dist": {
                "type": "zip",
                "url": "https://api.github.com/repos/myclabs/DeepCopy/zipball/123267b2c49fbf30d78a7b2d333f6be754b94845",
                "reference": "123267b2c49fbf30d78a7b2d333f6be754b94845",
                "shasum": ""
            },
            "require": {
                "php": "^7.1 || ^8.0"
            },
            "conflict": {
                "doctrine/collections": "<1.6.8",
                "doctrine/common": "<2.13.3 || >=3 <3.2.2"
            },
            "require-dev": {
                "doctrine/collections": "^1.6.8",
                "doctrine/common": "^2.13.3 || ^3.2.2",
                "phpspec/prophecy": "^1.10",
                "phpunit/phpunit": "^7.5.20 || ^8.5.23 || ^9.5.13"
            },
            "type": "library",
            "autoload": {
                "files": [
                    "src/DeepCopy/deep_copy.php"
                ],
                "psr-4": {
                    "DeepCopy\\": "src/DeepCopy/"
                }
            },
            "notification-url": "https://packagist.org/downloads/",
            "license": [
                "MIT"
            ],
            "description": "Create deep copies (clones) of your objects",
            "keywords": [
                "clone",
                "copy",
                "duplicate",
                "object",
                "object graph"
            ],
            "support": {
                "issues": "https://github.com/myclabs/DeepCopy/issues",
                "source": "https://github.com/myclabs/DeepCopy/tree/1.12.1"
            },
            "funding": [
                {
                    "url": "https://tidelift.com/funding/github/packagist/myclabs/deep-copy",
                    "type": "tidelift"
                }
            ],
            "time": "2024-11-08T17:47:46+00:00"
        },
        {
            "name": "netresearch/jsonmapper",
            "version": "v4.5.0",
            "source": {
                "type": "git",
                "url": "https://github.com/cweiske/jsonmapper.git",
                "reference": "8e76efb98ee8b6afc54687045e1b8dba55ac76e5"
            },
            "dist": {
                "type": "zip",
                "url": "https://api.github.com/repos/cweiske/jsonmapper/zipball/8e76efb98ee8b6afc54687045e1b8dba55ac76e5",
                "reference": "8e76efb98ee8b6afc54687045e1b8dba55ac76e5",
                "shasum": ""
            },
            "require": {
                "ext-json": "*",
                "ext-pcre": "*",
                "ext-reflection": "*",
                "ext-spl": "*",
                "php": ">=7.1"
            },
            "require-dev": {
                "phpunit/phpunit": "~7.5 || ~8.0 || ~9.0 || ~10.0",
                "squizlabs/php_codesniffer": "~3.5"
            },
            "type": "library",
            "autoload": {
                "psr-0": {
                    "JsonMapper": "src/"
                }
            },
            "notification-url": "https://packagist.org/downloads/",
            "license": [
                "OSL-3.0"
            ],
            "authors": [
                {
                    "name": "Christian Weiske",
                    "email": "cweiske@cweiske.de",
                    "homepage": "http://github.com/cweiske/jsonmapper/",
                    "role": "Developer"
                }
            ],
            "description": "Map nested JSON structures onto PHP classes",
            "support": {
                "email": "cweiske@cweiske.de",
                "issues": "https://github.com/cweiske/jsonmapper/issues",
                "source": "https://github.com/cweiske/jsonmapper/tree/v4.5.0"
            },
            "time": "2024-09-08T10:13:13+00:00"
        },
        {
            "name": "phar-io/manifest",
            "version": "2.0.4",
            "source": {
                "type": "git",
                "url": "https://github.com/phar-io/manifest.git",
                "reference": "54750ef60c58e43759730615a392c31c80e23176"
            },
            "dist": {
                "type": "zip",
                "url": "https://api.github.com/repos/phar-io/manifest/zipball/54750ef60c58e43759730615a392c31c80e23176",
                "reference": "54750ef60c58e43759730615a392c31c80e23176",
                "shasum": ""
            },
            "require": {
                "ext-dom": "*",
                "ext-libxml": "*",
                "ext-phar": "*",
                "ext-xmlwriter": "*",
                "phar-io/version": "^3.0.1",
                "php": "^7.2 || ^8.0"
            },
            "type": "library",
            "extra": {
                "branch-alias": {
                    "dev-master": "2.0.x-dev"
                }
            },
            "autoload": {
                "classmap": [
                    "src/"
                ]
            },
            "notification-url": "https://packagist.org/downloads/",
            "license": [
                "BSD-3-Clause"
            ],
            "authors": [
                {
                    "name": "Arne Blankerts",
                    "email": "arne@blankerts.de",
                    "role": "Developer"
                },
                {
                    "name": "Sebastian Heuer",
                    "email": "sebastian@phpeople.de",
                    "role": "Developer"
                },
                {
                    "name": "Sebastian Bergmann",
                    "email": "sebastian@phpunit.de",
                    "role": "Developer"
                }
            ],
            "description": "Component for reading phar.io manifest information from a PHP Archive (PHAR)",
            "support": {
                "issues": "https://github.com/phar-io/manifest/issues",
                "source": "https://github.com/phar-io/manifest/tree/2.0.4"
            },
            "funding": [
                {
                    "url": "https://github.com/theseer",
                    "type": "github"
                }
            ],
            "time": "2024-03-03T12:33:53+00:00"
        },
        {
            "name": "phar-io/version",
            "version": "3.2.1",
            "source": {
                "type": "git",
                "url": "https://github.com/phar-io/version.git",
                "reference": "4f7fd7836c6f332bb2933569e566a0d6c4cbed74"
            },
            "dist": {
                "type": "zip",
                "url": "https://api.github.com/repos/phar-io/version/zipball/4f7fd7836c6f332bb2933569e566a0d6c4cbed74",
                "reference": "4f7fd7836c6f332bb2933569e566a0d6c4cbed74",
                "shasum": ""
            },
            "require": {
                "php": "^7.2 || ^8.0"
            },
            "type": "library",
            "autoload": {
                "classmap": [
                    "src/"
                ]
            },
            "notification-url": "https://packagist.org/downloads/",
            "license": [
                "BSD-3-Clause"
            ],
            "authors": [
                {
                    "name": "Arne Blankerts",
                    "email": "arne@blankerts.de",
                    "role": "Developer"
                },
                {
                    "name": "Sebastian Heuer",
                    "email": "sebastian@phpeople.de",
                    "role": "Developer"
                },
                {
                    "name": "Sebastian Bergmann",
                    "email": "sebastian@phpunit.de",
                    "role": "Developer"
                }
            ],
            "description": "Library for handling version information and constraints",
            "support": {
                "issues": "https://github.com/phar-io/version/issues",
                "source": "https://github.com/phar-io/version/tree/3.2.1"
            },
            "time": "2022-02-21T01:04:05+00:00"
        },
        {
            "name": "phpbench/container",
            "version": "2.2.2",
            "source": {
                "type": "git",
                "url": "https://github.com/phpbench/container.git",
                "reference": "a59b929e00b87b532ca6d0edd8eca0967655af33"
            },
            "dist": {
                "type": "zip",
                "url": "https://api.github.com/repos/phpbench/container/zipball/a59b929e00b87b532ca6d0edd8eca0967655af33",
                "reference": "a59b929e00b87b532ca6d0edd8eca0967655af33",
                "shasum": ""
            },
            "require": {
                "psr/container": "^1.0|^2.0",
                "symfony/options-resolver": "^4.2 || ^5.0 || ^6.0 || ^7.0"
            },
            "require-dev": {
                "friendsofphp/php-cs-fixer": "^2.16",
                "phpstan/phpstan": "^0.12.52",
                "phpunit/phpunit": "^8"
            },
            "type": "library",
            "extra": {
                "branch-alias": {
                    "dev-master": "2.x-dev"
                }
            },
            "autoload": {
                "psr-4": {
                    "PhpBench\\DependencyInjection\\": "lib/"
                }
            },
            "notification-url": "https://packagist.org/downloads/",
            "license": [
                "MIT"
            ],
            "authors": [
                {
                    "name": "Daniel Leech",
                    "email": "daniel@dantleech.com"
                }
            ],
            "description": "Simple, configurable, service container.",
            "support": {
                "issues": "https://github.com/phpbench/container/issues",
                "source": "https://github.com/phpbench/container/tree/2.2.2"
            },
            "time": "2023-10-30T13:38:26+00:00"
        },
        {
            "name": "phpbench/dom",
            "version": "0.3.3",
            "source": {
                "type": "git",
                "url": "https://github.com/phpbench/dom.git",
                "reference": "786a96db538d0def931f5b19225233ec42ec7a72"
            },
            "dist": {
                "type": "zip",
                "url": "https://api.github.com/repos/phpbench/dom/zipball/786a96db538d0def931f5b19225233ec42ec7a72",
                "reference": "786a96db538d0def931f5b19225233ec42ec7a72",
                "shasum": ""
            },
            "require": {
                "ext-dom": "*",
                "php": "^7.3||^8.0"
            },
            "require-dev": {
                "friendsofphp/php-cs-fixer": "^3.14",
                "phpstan/phpstan": "^1.10",
                "phpunit/phpunit": "^8.0||^9.0"
            },
            "type": "library",
            "extra": {
                "branch-alias": {
                    "dev-master": "1.0-dev"
                }
            },
            "autoload": {
                "psr-4": {
                    "PhpBench\\Dom\\": "lib/"
                }
            },
            "notification-url": "https://packagist.org/downloads/",
            "license": [
                "MIT"
            ],
            "authors": [
                {
                    "name": "Daniel Leech",
                    "email": "daniel@dantleech.com"
                }
            ],
            "description": "DOM wrapper to simplify working with the PHP DOM implementation",
            "support": {
                "issues": "https://github.com/phpbench/dom/issues",
                "source": "https://github.com/phpbench/dom/tree/0.3.3"
            },
            "abandoned": true,
            "time": "2023-03-06T23:46:57+00:00"
        },
        {
            "name": "phpbench/phpbench",
            "version": "1.3.1",
            "source": {
                "type": "git",
                "url": "https://github.com/phpbench/phpbench.git",
                "reference": "a3e1ef08d9d7736d43a7fbd444893d6a073c0ca0"
            },
            "dist": {
                "type": "zip",
                "url": "https://api.github.com/repos/phpbench/phpbench/zipball/a3e1ef08d9d7736d43a7fbd444893d6a073c0ca0",
                "reference": "a3e1ef08d9d7736d43a7fbd444893d6a073c0ca0",
                "shasum": ""
            },
            "require": {
                "doctrine/annotations": "^2.0",
                "ext-dom": "*",
                "ext-json": "*",
                "ext-pcre": "*",
                "ext-reflection": "*",
                "ext-spl": "*",
                "ext-tokenizer": "*",
                "php": "^8.1",
                "phpbench/container": "^2.2",
                "phpbench/dom": "~0.3.3",
                "psr/log": "^1.1 || ^2.0 || ^3.0",
                "seld/jsonlint": "^1.1",
                "symfony/console": "^6.1 || ^7.0",
                "symfony/filesystem": "^6.1 || ^7.0",
                "symfony/finder": "^6.1 || ^7.0",
                "symfony/options-resolver": "^6.1 || ^7.0",
                "symfony/process": "^6.1 || ^7.0",
                "webmozart/glob": "^4.6"
            },
            "require-dev": {
                "dantleech/invoke": "^2.0",
                "ergebnis/composer-normalize": "^2.39",
                "friendsofphp/php-cs-fixer": "^3.0",
                "jangregor/phpstan-prophecy": "^1.0",
                "phpspec/prophecy": "dev-master",
                "phpstan/extension-installer": "^1.1",
                "phpstan/phpstan": "^1.0",
                "phpstan/phpstan-phpunit": "^1.0",
                "phpunit/phpunit": "^10.4",
                "rector/rector": "^0.18.11 || ^1.0.0",
                "symfony/error-handler": "^6.1 || ^7.0",
                "symfony/var-dumper": "^6.1 || ^7.0"
            },
            "suggest": {
                "ext-xdebug": "For Xdebug profiling extension."
            },
            "bin": [
                "bin/phpbench"
            ],
            "type": "library",
            "extra": {
                "branch-alias": {
                    "dev-master": "1.2-dev"
                }
            },
            "autoload": {
                "files": [
                    "lib/Report/Func/functions.php"
                ],
                "psr-4": {
                    "PhpBench\\": "lib/",
                    "PhpBench\\Extensions\\XDebug\\": "extensions/xdebug/lib/"
                }
            },
            "notification-url": "https://packagist.org/downloads/",
            "license": [
                "MIT"
            ],
            "authors": [
                {
                    "name": "Daniel Leech",
                    "email": "daniel@dantleech.com"
                }
            ],
            "description": "PHP Benchmarking Framework",
            "keywords": [
                "benchmarking",
                "optimization",
                "performance",
                "profiling",
                "testing"
            ],
            "support": {
                "issues": "https://github.com/phpbench/phpbench/issues",
                "source": "https://github.com/phpbench/phpbench/tree/1.3.1"
            },
            "funding": [
                {
                    "url": "https://github.com/dantleech",
                    "type": "github"
                }
            ],
            "time": "2024-06-30T11:04:37+00:00"
        },
        {
            "name": "phpdocumentor/reflection-common",
            "version": "2.2.0",
            "source": {
                "type": "git",
                "url": "https://github.com/phpDocumentor/ReflectionCommon.git",
                "reference": "1d01c49d4ed62f25aa84a747ad35d5a16924662b"
            },
            "dist": {
                "type": "zip",
                "url": "https://api.github.com/repos/phpDocumentor/ReflectionCommon/zipball/1d01c49d4ed62f25aa84a747ad35d5a16924662b",
                "reference": "1d01c49d4ed62f25aa84a747ad35d5a16924662b",
                "shasum": ""
            },
            "require": {
                "php": "^7.2 || ^8.0"
            },
            "type": "library",
            "extra": {
                "branch-alias": {
                    "dev-2.x": "2.x-dev"
                }
            },
            "autoload": {
                "psr-4": {
                    "phpDocumentor\\Reflection\\": "src/"
                }
            },
            "notification-url": "https://packagist.org/downloads/",
            "license": [
                "MIT"
            ],
            "authors": [
                {
                    "name": "Jaap van Otterdijk",
                    "email": "opensource@ijaap.nl"
                }
            ],
            "description": "Common reflection classes used by phpdocumentor to reflect the code structure",
            "homepage": "http://www.phpdoc.org",
            "keywords": [
                "FQSEN",
                "phpDocumentor",
                "phpdoc",
                "reflection",
                "static analysis"
            ],
            "support": {
                "issues": "https://github.com/phpDocumentor/ReflectionCommon/issues",
                "source": "https://github.com/phpDocumentor/ReflectionCommon/tree/2.x"
            },
            "time": "2020-06-27T09:03:43+00:00"
        },
        {
            "name": "phpdocumentor/reflection-docblock",
            "version": "5.6.1",
            "source": {
                "type": "git",
                "url": "https://github.com/phpDocumentor/ReflectionDocBlock.git",
                "reference": "e5e784149a09bd69d9a5e3b01c5cbd2e2bd653d8"
            },
            "dist": {
                "type": "zip",
                "url": "https://api.github.com/repos/phpDocumentor/ReflectionDocBlock/zipball/e5e784149a09bd69d9a5e3b01c5cbd2e2bd653d8",
                "reference": "e5e784149a09bd69d9a5e3b01c5cbd2e2bd653d8",
                "shasum": ""
            },
            "require": {
                "doctrine/deprecations": "^1.1",
                "ext-filter": "*",
                "php": "^7.4 || ^8.0",
                "phpdocumentor/reflection-common": "^2.2",
                "phpdocumentor/type-resolver": "^1.7",
                "phpstan/phpdoc-parser": "^1.7|^2.0",
                "webmozart/assert": "^1.9.1"
            },
            "require-dev": {
                "mockery/mockery": "~1.3.5 || ~1.6.0",
                "phpstan/extension-installer": "^1.1",
                "phpstan/phpstan": "^1.8",
                "phpstan/phpstan-mockery": "^1.1",
                "phpstan/phpstan-webmozart-assert": "^1.2",
                "phpunit/phpunit": "^9.5",
                "psalm/phar": "^5.26"
            },
            "type": "library",
            "extra": {
                "branch-alias": {
                    "dev-master": "5.x-dev"
                }
            },
            "autoload": {
                "psr-4": {
                    "phpDocumentor\\Reflection\\": "src"
                }
            },
            "notification-url": "https://packagist.org/downloads/",
            "license": [
                "MIT"
            ],
            "authors": [
                {
                    "name": "Mike van Riel",
                    "email": "me@mikevanriel.com"
                },
                {
                    "name": "Jaap van Otterdijk",
                    "email": "opensource@ijaap.nl"
                }
            ],
            "description": "With this component, a library can provide support for annotations via DocBlocks or otherwise retrieve information that is embedded in a DocBlock.",
            "support": {
                "issues": "https://github.com/phpDocumentor/ReflectionDocBlock/issues",
                "source": "https://github.com/phpDocumentor/ReflectionDocBlock/tree/5.6.1"
            },
            "time": "2024-12-07T09:39:29+00:00"
        },
        {
            "name": "phpdocumentor/type-resolver",
            "version": "1.10.0",
            "source": {
                "type": "git",
                "url": "https://github.com/phpDocumentor/TypeResolver.git",
                "reference": "679e3ce485b99e84c775d28e2e96fade9a7fb50a"
            },
            "dist": {
                "type": "zip",
                "url": "https://api.github.com/repos/phpDocumentor/TypeResolver/zipball/679e3ce485b99e84c775d28e2e96fade9a7fb50a",
                "reference": "679e3ce485b99e84c775d28e2e96fade9a7fb50a",
                "shasum": ""
            },
            "require": {
                "doctrine/deprecations": "^1.0",
                "php": "^7.3 || ^8.0",
                "phpdocumentor/reflection-common": "^2.0",
                "phpstan/phpdoc-parser": "^1.18|^2.0"
            },
            "require-dev": {
                "ext-tokenizer": "*",
                "phpbench/phpbench": "^1.2",
                "phpstan/extension-installer": "^1.1",
                "phpstan/phpstan": "^1.8",
                "phpstan/phpstan-phpunit": "^1.1",
                "phpunit/phpunit": "^9.5",
                "rector/rector": "^0.13.9",
                "vimeo/psalm": "^4.25"
            },
            "type": "library",
            "extra": {
                "branch-alias": {
                    "dev-1.x": "1.x-dev"
                }
            },
            "autoload": {
                "psr-4": {
                    "phpDocumentor\\Reflection\\": "src"
                }
            },
            "notification-url": "https://packagist.org/downloads/",
            "license": [
                "MIT"
            ],
            "authors": [
                {
                    "name": "Mike van Riel",
                    "email": "me@mikevanriel.com"
                }
            ],
            "description": "A PSR-5 based resolver of Class names, Types and Structural Element Names",
            "support": {
                "issues": "https://github.com/phpDocumentor/TypeResolver/issues",
                "source": "https://github.com/phpDocumentor/TypeResolver/tree/1.10.0"
            },
            "time": "2024-11-09T15:12:26+00:00"
        },
        {
            "name": "phpstan/phpdoc-parser",
            "version": "1.33.0",
            "source": {
                "type": "git",
                "url": "https://github.com/phpstan/phpdoc-parser.git",
                "reference": "82a311fd3690fb2bf7b64d5c98f912b3dd746140"
            },
            "dist": {
                "type": "zip",
                "url": "https://api.github.com/repos/phpstan/phpdoc-parser/zipball/82a311fd3690fb2bf7b64d5c98f912b3dd746140",
                "reference": "82a311fd3690fb2bf7b64d5c98f912b3dd746140",
                "shasum": ""
            },
            "require": {
                "php": "^7.2 || ^8.0"
            },
            "require-dev": {
                "doctrine/annotations": "^2.0",
                "nikic/php-parser": "^4.15",
                "php-parallel-lint/php-parallel-lint": "^1.2",
                "phpstan/extension-installer": "^1.0",
                "phpstan/phpstan": "^1.5",
                "phpstan/phpstan-phpunit": "^1.1",
                "phpstan/phpstan-strict-rules": "^1.0",
                "phpunit/phpunit": "^9.5",
                "symfony/process": "^5.2"
            },
            "type": "library",
            "autoload": {
                "psr-4": {
                    "PHPStan\\PhpDocParser\\": [
                        "src/"
                    ]
                }
            },
            "notification-url": "https://packagist.org/downloads/",
            "license": [
                "MIT"
            ],
            "description": "PHPDoc parser with support for nullable, intersection and generic types",
            "support": {
                "issues": "https://github.com/phpstan/phpdoc-parser/issues",
                "source": "https://github.com/phpstan/phpdoc-parser/tree/1.33.0"
            },
            "time": "2024-10-13T11:25:22+00:00"
        },
        {
            "name": "phpunit/php-code-coverage",
            "version": "10.1.16",
            "source": {
                "type": "git",
                "url": "https://github.com/sebastianbergmann/php-code-coverage.git",
                "reference": "7e308268858ed6baedc8704a304727d20bc07c77"
            },
            "dist": {
                "type": "zip",
                "url": "https://api.github.com/repos/sebastianbergmann/php-code-coverage/zipball/7e308268858ed6baedc8704a304727d20bc07c77",
                "reference": "7e308268858ed6baedc8704a304727d20bc07c77",
                "shasum": ""
            },
            "require": {
                "ext-dom": "*",
                "ext-libxml": "*",
                "ext-xmlwriter": "*",
                "nikic/php-parser": "^4.19.1 || ^5.1.0",
                "php": ">=8.1",
                "phpunit/php-file-iterator": "^4.1.0",
                "phpunit/php-text-template": "^3.0.1",
                "sebastian/code-unit-reverse-lookup": "^3.0.0",
                "sebastian/complexity": "^3.2.0",
                "sebastian/environment": "^6.1.0",
                "sebastian/lines-of-code": "^2.0.2",
                "sebastian/version": "^4.0.1",
                "theseer/tokenizer": "^1.2.3"
            },
            "require-dev": {
                "phpunit/phpunit": "^10.1"
            },
            "suggest": {
                "ext-pcov": "PHP extension that provides line coverage",
                "ext-xdebug": "PHP extension that provides line coverage as well as branch and path coverage"
            },
            "type": "library",
            "extra": {
                "branch-alias": {
                    "dev-main": "10.1.x-dev"
                }
            },
            "autoload": {
                "classmap": [
                    "src/"
                ]
            },
            "notification-url": "https://packagist.org/downloads/",
            "license": [
                "BSD-3-Clause"
            ],
            "authors": [
                {
                    "name": "Sebastian Bergmann",
                    "email": "sebastian@phpunit.de",
                    "role": "lead"
                }
            ],
            "description": "Library that provides collection, processing, and rendering functionality for PHP code coverage information.",
            "homepage": "https://github.com/sebastianbergmann/php-code-coverage",
            "keywords": [
                "coverage",
                "testing",
                "xunit"
            ],
            "support": {
                "issues": "https://github.com/sebastianbergmann/php-code-coverage/issues",
                "security": "https://github.com/sebastianbergmann/php-code-coverage/security/policy",
                "source": "https://github.com/sebastianbergmann/php-code-coverage/tree/10.1.16"
            },
            "funding": [
                {
                    "url": "https://github.com/sebastianbergmann",
                    "type": "github"
                }
            ],
            "time": "2024-08-22T04:31:57+00:00"
        },
        {
            "name": "phpunit/php-file-iterator",
            "version": "4.1.0",
            "source": {
                "type": "git",
                "url": "https://github.com/sebastianbergmann/php-file-iterator.git",
                "reference": "a95037b6d9e608ba092da1b23931e537cadc3c3c"
            },
            "dist": {
                "type": "zip",
                "url": "https://api.github.com/repos/sebastianbergmann/php-file-iterator/zipball/a95037b6d9e608ba092da1b23931e537cadc3c3c",
                "reference": "a95037b6d9e608ba092da1b23931e537cadc3c3c",
                "shasum": ""
            },
            "require": {
                "php": ">=8.1"
            },
            "require-dev": {
                "phpunit/phpunit": "^10.0"
            },
            "type": "library",
            "extra": {
                "branch-alias": {
                    "dev-main": "4.0-dev"
                }
            },
            "autoload": {
                "classmap": [
                    "src/"
                ]
            },
            "notification-url": "https://packagist.org/downloads/",
            "license": [
                "BSD-3-Clause"
            ],
            "authors": [
                {
                    "name": "Sebastian Bergmann",
                    "email": "sebastian@phpunit.de",
                    "role": "lead"
                }
            ],
            "description": "FilterIterator implementation that filters files based on a list of suffixes.",
            "homepage": "https://github.com/sebastianbergmann/php-file-iterator/",
            "keywords": [
                "filesystem",
                "iterator"
            ],
            "support": {
                "issues": "https://github.com/sebastianbergmann/php-file-iterator/issues",
                "security": "https://github.com/sebastianbergmann/php-file-iterator/security/policy",
                "source": "https://github.com/sebastianbergmann/php-file-iterator/tree/4.1.0"
            },
            "funding": [
                {
                    "url": "https://github.com/sebastianbergmann",
                    "type": "github"
                }
            ],
            "time": "2023-08-31T06:24:48+00:00"
        },
        {
            "name": "phpunit/php-invoker",
            "version": "4.0.0",
            "source": {
                "type": "git",
                "url": "https://github.com/sebastianbergmann/php-invoker.git",
                "reference": "f5e568ba02fa5ba0ddd0f618391d5a9ea50b06d7"
            },
            "dist": {
                "type": "zip",
                "url": "https://api.github.com/repos/sebastianbergmann/php-invoker/zipball/f5e568ba02fa5ba0ddd0f618391d5a9ea50b06d7",
                "reference": "f5e568ba02fa5ba0ddd0f618391d5a9ea50b06d7",
                "shasum": ""
            },
            "require": {
                "php": ">=8.1"
            },
            "require-dev": {
                "ext-pcntl": "*",
                "phpunit/phpunit": "^10.0"
            },
            "suggest": {
                "ext-pcntl": "*"
            },
            "type": "library",
            "extra": {
                "branch-alias": {
                    "dev-main": "4.0-dev"
                }
            },
            "autoload": {
                "classmap": [
                    "src/"
                ]
            },
            "notification-url": "https://packagist.org/downloads/",
            "license": [
                "BSD-3-Clause"
            ],
            "authors": [
                {
                    "name": "Sebastian Bergmann",
                    "email": "sebastian@phpunit.de",
                    "role": "lead"
                }
            ],
            "description": "Invoke callables with a timeout",
            "homepage": "https://github.com/sebastianbergmann/php-invoker/",
            "keywords": [
                "process"
            ],
            "support": {
                "issues": "https://github.com/sebastianbergmann/php-invoker/issues",
                "source": "https://github.com/sebastianbergmann/php-invoker/tree/4.0.0"
            },
            "funding": [
                {
                    "url": "https://github.com/sebastianbergmann",
                    "type": "github"
                }
            ],
            "time": "2023-02-03T06:56:09+00:00"
        },
        {
            "name": "phpunit/php-text-template",
            "version": "3.0.1",
            "source": {
                "type": "git",
                "url": "https://github.com/sebastianbergmann/php-text-template.git",
                "reference": "0c7b06ff49e3d5072f057eb1fa59258bf287a748"
            },
            "dist": {
                "type": "zip",
                "url": "https://api.github.com/repos/sebastianbergmann/php-text-template/zipball/0c7b06ff49e3d5072f057eb1fa59258bf287a748",
                "reference": "0c7b06ff49e3d5072f057eb1fa59258bf287a748",
                "shasum": ""
            },
            "require": {
                "php": ">=8.1"
            },
            "require-dev": {
                "phpunit/phpunit": "^10.0"
            },
            "type": "library",
            "extra": {
                "branch-alias": {
                    "dev-main": "3.0-dev"
                }
            },
            "autoload": {
                "classmap": [
                    "src/"
                ]
            },
            "notification-url": "https://packagist.org/downloads/",
            "license": [
                "BSD-3-Clause"
            ],
            "authors": [
                {
                    "name": "Sebastian Bergmann",
                    "email": "sebastian@phpunit.de",
                    "role": "lead"
                }
            ],
            "description": "Simple template engine.",
            "homepage": "https://github.com/sebastianbergmann/php-text-template/",
            "keywords": [
                "template"
            ],
            "support": {
                "issues": "https://github.com/sebastianbergmann/php-text-template/issues",
                "security": "https://github.com/sebastianbergmann/php-text-template/security/policy",
                "source": "https://github.com/sebastianbergmann/php-text-template/tree/3.0.1"
            },
            "funding": [
                {
                    "url": "https://github.com/sebastianbergmann",
                    "type": "github"
                }
            ],
            "time": "2023-08-31T14:07:24+00:00"
        },
        {
            "name": "phpunit/php-timer",
            "version": "6.0.0",
            "source": {
                "type": "git",
                "url": "https://github.com/sebastianbergmann/php-timer.git",
                "reference": "e2a2d67966e740530f4a3343fe2e030ffdc1161d"
            },
            "dist": {
                "type": "zip",
                "url": "https://api.github.com/repos/sebastianbergmann/php-timer/zipball/e2a2d67966e740530f4a3343fe2e030ffdc1161d",
                "reference": "e2a2d67966e740530f4a3343fe2e030ffdc1161d",
                "shasum": ""
            },
            "require": {
                "php": ">=8.1"
            },
            "require-dev": {
                "phpunit/phpunit": "^10.0"
            },
            "type": "library",
            "extra": {
                "branch-alias": {
                    "dev-main": "6.0-dev"
                }
            },
            "autoload": {
                "classmap": [
                    "src/"
                ]
            },
            "notification-url": "https://packagist.org/downloads/",
            "license": [
                "BSD-3-Clause"
            ],
            "authors": [
                {
                    "name": "Sebastian Bergmann",
                    "email": "sebastian@phpunit.de",
                    "role": "lead"
                }
            ],
            "description": "Utility class for timing",
            "homepage": "https://github.com/sebastianbergmann/php-timer/",
            "keywords": [
                "timer"
            ],
            "support": {
                "issues": "https://github.com/sebastianbergmann/php-timer/issues",
                "source": "https://github.com/sebastianbergmann/php-timer/tree/6.0.0"
            },
            "funding": [
                {
                    "url": "https://github.com/sebastianbergmann",
                    "type": "github"
                }
            ],
            "time": "2023-02-03T06:57:52+00:00"
        },
        {
            "name": "phpunit/phpunit",
<<<<<<< HEAD
            "version": "10.5.41",
            "source": {
                "type": "git",
                "url": "https://github.com/sebastianbergmann/phpunit.git",
                "reference": "e76586fa3d49714f230221734b44892e384109d7"
            },
            "dist": {
                "type": "zip",
                "url": "https://api.github.com/repos/sebastianbergmann/phpunit/zipball/e76586fa3d49714f230221734b44892e384109d7",
                "reference": "e76586fa3d49714f230221734b44892e384109d7",
=======
            "version": "10.5.40",
            "source": {
                "type": "git",
                "url": "https://github.com/sebastianbergmann/phpunit.git",
                "reference": "e6ddda95af52f69c1e0c7b4f977cccb58048798c"
            },
            "dist": {
                "type": "zip",
                "url": "https://api.github.com/repos/sebastianbergmann/phpunit/zipball/e6ddda95af52f69c1e0c7b4f977cccb58048798c",
                "reference": "e6ddda95af52f69c1e0c7b4f977cccb58048798c",
>>>>>>> 5f1329a1
                "shasum": ""
            },
            "require": {
                "ext-dom": "*",
                "ext-json": "*",
                "ext-libxml": "*",
                "ext-mbstring": "*",
                "ext-xml": "*",
                "ext-xmlwriter": "*",
                "myclabs/deep-copy": "^1.12.1",
                "phar-io/manifest": "^2.0.4",
                "phar-io/version": "^3.2.1",
                "php": ">=8.1",
                "phpunit/php-code-coverage": "^10.1.16",
                "phpunit/php-file-iterator": "^4.1.0",
                "phpunit/php-invoker": "^4.0.0",
                "phpunit/php-text-template": "^3.0.1",
                "phpunit/php-timer": "^6.0.0",
                "sebastian/cli-parser": "^2.0.1",
                "sebastian/code-unit": "^2.0.0",
                "sebastian/comparator": "^5.0.3",
                "sebastian/diff": "^5.1.1",
                "sebastian/environment": "^6.1.0",
                "sebastian/exporter": "^5.1.2",
                "sebastian/global-state": "^6.0.2",
                "sebastian/object-enumerator": "^5.0.0",
                "sebastian/recursion-context": "^5.0.0",
                "sebastian/type": "^4.0.0",
                "sebastian/version": "^4.0.1"
            },
            "suggest": {
                "ext-soap": "To be able to generate mocks based on WSDL files"
            },
            "bin": [
                "phpunit"
            ],
            "type": "library",
            "extra": {
                "branch-alias": {
                    "dev-main": "10.5-dev"
                }
            },
            "autoload": {
                "files": [
                    "src/Framework/Assert/Functions.php"
                ],
                "classmap": [
                    "src/"
                ]
            },
            "notification-url": "https://packagist.org/downloads/",
            "license": [
                "BSD-3-Clause"
            ],
            "authors": [
                {
                    "name": "Sebastian Bergmann",
                    "email": "sebastian@phpunit.de",
                    "role": "lead"
                }
            ],
            "description": "The PHP Unit Testing framework.",
            "homepage": "https://phpunit.de/",
            "keywords": [
                "phpunit",
                "testing",
                "xunit"
            ],
            "support": {
                "issues": "https://github.com/sebastianbergmann/phpunit/issues",
                "security": "https://github.com/sebastianbergmann/phpunit/security/policy",
<<<<<<< HEAD
                "source": "https://github.com/sebastianbergmann/phpunit/tree/10.5.41"
=======
                "source": "https://github.com/sebastianbergmann/phpunit/tree/10.5.40"
>>>>>>> 5f1329a1
            },
            "funding": [
                {
                    "url": "https://phpunit.de/sponsors.html",
                    "type": "custom"
                },
                {
                    "url": "https://github.com/sebastianbergmann",
                    "type": "github"
                },
                {
                    "url": "https://tidelift.com/funding/github/packagist/phpunit/phpunit",
                    "type": "tidelift"
                }
            ],
<<<<<<< HEAD
            "time": "2025-01-13T09:33:05+00:00"
=======
            "time": "2024-12-21T05:49:06+00:00"
>>>>>>> 5f1329a1
        },
        {
            "name": "psalm/plugin-phpunit",
            "version": "0.19.0",
            "source": {
                "type": "git",
                "url": "https://github.com/psalm/psalm-plugin-phpunit.git",
                "reference": "e344eaaa27871e79c6cb97b9efe52a735f9d1966"
            },
            "dist": {
                "type": "zip",
                "url": "https://api.github.com/repos/psalm/psalm-plugin-phpunit/zipball/e344eaaa27871e79c6cb97b9efe52a735f9d1966",
                "reference": "e344eaaa27871e79c6cb97b9efe52a735f9d1966",
                "shasum": ""
            },
            "require": {
                "composer/package-versions-deprecated": "^1.10",
                "composer/semver": "^1.4 || ^2.0 || ^3.0",
                "ext-simplexml": "*",
                "php": "^7.4 || ^8.0",
                "vimeo/psalm": "dev-master || ^5@beta || ^5.0"
            },
            "conflict": {
                "phpunit/phpunit": "<7.5"
            },
            "require-dev": {
                "codeception/codeception": "^4.0.3",
                "php": "^7.3 || ^8.0",
                "phpunit/phpunit": "^7.5 || ^8.0 || ^9.0",
                "squizlabs/php_codesniffer": "^3.3.1",
                "weirdan/codeception-psalm-module": "^0.11.0",
                "weirdan/prophecy-shim": "^1.0 || ^2.0"
            },
            "type": "psalm-plugin",
            "extra": {
                "psalm": {
                    "pluginClass": "Psalm\\PhpUnitPlugin\\Plugin"
                }
            },
            "autoload": {
                "psr-4": {
                    "Psalm\\PhpUnitPlugin\\": "src"
                }
            },
            "notification-url": "https://packagist.org/downloads/",
            "license": [
                "MIT"
            ],
            "authors": [
                {
                    "name": "Matt Brown",
                    "email": "github@muglug.com"
                }
            ],
            "description": "Psalm plugin for PHPUnit",
            "support": {
                "issues": "https://github.com/psalm/psalm-plugin-phpunit/issues",
                "source": "https://github.com/psalm/psalm-plugin-phpunit/tree/0.19.0"
            },
            "time": "2024-03-15T10:43:15+00:00"
        },
        {
            "name": "psr/log",
            "version": "3.0.2",
            "source": {
                "type": "git",
                "url": "https://github.com/php-fig/log.git",
                "reference": "f16e1d5863e37f8d8c2a01719f5b34baa2b714d3"
            },
            "dist": {
                "type": "zip",
                "url": "https://api.github.com/repos/php-fig/log/zipball/f16e1d5863e37f8d8c2a01719f5b34baa2b714d3",
                "reference": "f16e1d5863e37f8d8c2a01719f5b34baa2b714d3",
                "shasum": ""
            },
            "require": {
                "php": ">=8.0.0"
            },
            "type": "library",
            "extra": {
                "branch-alias": {
                    "dev-master": "3.x-dev"
                }
            },
            "autoload": {
                "psr-4": {
                    "Psr\\Log\\": "src"
                }
            },
            "notification-url": "https://packagist.org/downloads/",
            "license": [
                "MIT"
            ],
            "authors": [
                {
                    "name": "PHP-FIG",
                    "homepage": "https://www.php-fig.org/"
                }
            ],
            "description": "Common interface for logging libraries",
            "homepage": "https://github.com/php-fig/log",
            "keywords": [
                "log",
                "psr",
                "psr-3"
            ],
            "support": {
                "source": "https://github.com/php-fig/log/tree/3.0.2"
            },
            "time": "2024-09-11T13:17:53+00:00"
        },
        {
            "name": "sebastian/cli-parser",
            "version": "2.0.1",
            "source": {
                "type": "git",
                "url": "https://github.com/sebastianbergmann/cli-parser.git",
                "reference": "c34583b87e7b7a8055bf6c450c2c77ce32a24084"
            },
            "dist": {
                "type": "zip",
                "url": "https://api.github.com/repos/sebastianbergmann/cli-parser/zipball/c34583b87e7b7a8055bf6c450c2c77ce32a24084",
                "reference": "c34583b87e7b7a8055bf6c450c2c77ce32a24084",
                "shasum": ""
            },
            "require": {
                "php": ">=8.1"
            },
            "require-dev": {
                "phpunit/phpunit": "^10.0"
            },
            "type": "library",
            "extra": {
                "branch-alias": {
                    "dev-main": "2.0-dev"
                }
            },
            "autoload": {
                "classmap": [
                    "src/"
                ]
            },
            "notification-url": "https://packagist.org/downloads/",
            "license": [
                "BSD-3-Clause"
            ],
            "authors": [
                {
                    "name": "Sebastian Bergmann",
                    "email": "sebastian@phpunit.de",
                    "role": "lead"
                }
            ],
            "description": "Library for parsing CLI options",
            "homepage": "https://github.com/sebastianbergmann/cli-parser",
            "support": {
                "issues": "https://github.com/sebastianbergmann/cli-parser/issues",
                "security": "https://github.com/sebastianbergmann/cli-parser/security/policy",
                "source": "https://github.com/sebastianbergmann/cli-parser/tree/2.0.1"
            },
            "funding": [
                {
                    "url": "https://github.com/sebastianbergmann",
                    "type": "github"
                }
            ],
            "time": "2024-03-02T07:12:49+00:00"
        },
        {
            "name": "sebastian/code-unit",
            "version": "2.0.0",
            "source": {
                "type": "git",
                "url": "https://github.com/sebastianbergmann/code-unit.git",
                "reference": "a81fee9eef0b7a76af11d121767abc44c104e503"
            },
            "dist": {
                "type": "zip",
                "url": "https://api.github.com/repos/sebastianbergmann/code-unit/zipball/a81fee9eef0b7a76af11d121767abc44c104e503",
                "reference": "a81fee9eef0b7a76af11d121767abc44c104e503",
                "shasum": ""
            },
            "require": {
                "php": ">=8.1"
            },
            "require-dev": {
                "phpunit/phpunit": "^10.0"
            },
            "type": "library",
            "extra": {
                "branch-alias": {
                    "dev-main": "2.0-dev"
                }
            },
            "autoload": {
                "classmap": [
                    "src/"
                ]
            },
            "notification-url": "https://packagist.org/downloads/",
            "license": [
                "BSD-3-Clause"
            ],
            "authors": [
                {
                    "name": "Sebastian Bergmann",
                    "email": "sebastian@phpunit.de",
                    "role": "lead"
                }
            ],
            "description": "Collection of value objects that represent the PHP code units",
            "homepage": "https://github.com/sebastianbergmann/code-unit",
            "support": {
                "issues": "https://github.com/sebastianbergmann/code-unit/issues",
                "source": "https://github.com/sebastianbergmann/code-unit/tree/2.0.0"
            },
            "funding": [
                {
                    "url": "https://github.com/sebastianbergmann",
                    "type": "github"
                }
            ],
            "time": "2023-02-03T06:58:43+00:00"
        },
        {
            "name": "sebastian/code-unit-reverse-lookup",
            "version": "3.0.0",
            "source": {
                "type": "git",
                "url": "https://github.com/sebastianbergmann/code-unit-reverse-lookup.git",
                "reference": "5e3a687f7d8ae33fb362c5c0743794bbb2420a1d"
            },
            "dist": {
                "type": "zip",
                "url": "https://api.github.com/repos/sebastianbergmann/code-unit-reverse-lookup/zipball/5e3a687f7d8ae33fb362c5c0743794bbb2420a1d",
                "reference": "5e3a687f7d8ae33fb362c5c0743794bbb2420a1d",
                "shasum": ""
            },
            "require": {
                "php": ">=8.1"
            },
            "require-dev": {
                "phpunit/phpunit": "^10.0"
            },
            "type": "library",
            "extra": {
                "branch-alias": {
                    "dev-main": "3.0-dev"
                }
            },
            "autoload": {
                "classmap": [
                    "src/"
                ]
            },
            "notification-url": "https://packagist.org/downloads/",
            "license": [
                "BSD-3-Clause"
            ],
            "authors": [
                {
                    "name": "Sebastian Bergmann",
                    "email": "sebastian@phpunit.de"
                }
            ],
            "description": "Looks up which function or method a line of code belongs to",
            "homepage": "https://github.com/sebastianbergmann/code-unit-reverse-lookup/",
            "support": {
                "issues": "https://github.com/sebastianbergmann/code-unit-reverse-lookup/issues",
                "source": "https://github.com/sebastianbergmann/code-unit-reverse-lookup/tree/3.0.0"
            },
            "funding": [
                {
                    "url": "https://github.com/sebastianbergmann",
                    "type": "github"
                }
            ],
            "time": "2023-02-03T06:59:15+00:00"
        },
        {
            "name": "sebastian/comparator",
            "version": "5.0.3",
            "source": {
                "type": "git",
                "url": "https://github.com/sebastianbergmann/comparator.git",
                "reference": "a18251eb0b7a2dcd2f7aa3d6078b18545ef0558e"
            },
            "dist": {
                "type": "zip",
                "url": "https://api.github.com/repos/sebastianbergmann/comparator/zipball/a18251eb0b7a2dcd2f7aa3d6078b18545ef0558e",
                "reference": "a18251eb0b7a2dcd2f7aa3d6078b18545ef0558e",
                "shasum": ""
            },
            "require": {
                "ext-dom": "*",
                "ext-mbstring": "*",
                "php": ">=8.1",
                "sebastian/diff": "^5.0",
                "sebastian/exporter": "^5.0"
            },
            "require-dev": {
                "phpunit/phpunit": "^10.5"
            },
            "type": "library",
            "extra": {
                "branch-alias": {
                    "dev-main": "5.0-dev"
                }
            },
            "autoload": {
                "classmap": [
                    "src/"
                ]
            },
            "notification-url": "https://packagist.org/downloads/",
            "license": [
                "BSD-3-Clause"
            ],
            "authors": [
                {
                    "name": "Sebastian Bergmann",
                    "email": "sebastian@phpunit.de"
                },
                {
                    "name": "Jeff Welch",
                    "email": "whatthejeff@gmail.com"
                },
                {
                    "name": "Volker Dusch",
                    "email": "github@wallbash.com"
                },
                {
                    "name": "Bernhard Schussek",
                    "email": "bschussek@2bepublished.at"
                }
            ],
            "description": "Provides the functionality to compare PHP values for equality",
            "homepage": "https://github.com/sebastianbergmann/comparator",
            "keywords": [
                "comparator",
                "compare",
                "equality"
            ],
            "support": {
                "issues": "https://github.com/sebastianbergmann/comparator/issues",
                "security": "https://github.com/sebastianbergmann/comparator/security/policy",
                "source": "https://github.com/sebastianbergmann/comparator/tree/5.0.3"
            },
            "funding": [
                {
                    "url": "https://github.com/sebastianbergmann",
                    "type": "github"
                }
            ],
            "time": "2024-10-18T14:56:07+00:00"
        },
        {
            "name": "sebastian/complexity",
            "version": "3.2.0",
            "source": {
                "type": "git",
                "url": "https://github.com/sebastianbergmann/complexity.git",
                "reference": "68ff824baeae169ec9f2137158ee529584553799"
            },
            "dist": {
                "type": "zip",
                "url": "https://api.github.com/repos/sebastianbergmann/complexity/zipball/68ff824baeae169ec9f2137158ee529584553799",
                "reference": "68ff824baeae169ec9f2137158ee529584553799",
                "shasum": ""
            },
            "require": {
                "nikic/php-parser": "^4.18 || ^5.0",
                "php": ">=8.1"
            },
            "require-dev": {
                "phpunit/phpunit": "^10.0"
            },
            "type": "library",
            "extra": {
                "branch-alias": {
                    "dev-main": "3.2-dev"
                }
            },
            "autoload": {
                "classmap": [
                    "src/"
                ]
            },
            "notification-url": "https://packagist.org/downloads/",
            "license": [
                "BSD-3-Clause"
            ],
            "authors": [
                {
                    "name": "Sebastian Bergmann",
                    "email": "sebastian@phpunit.de",
                    "role": "lead"
                }
            ],
            "description": "Library for calculating the complexity of PHP code units",
            "homepage": "https://github.com/sebastianbergmann/complexity",
            "support": {
                "issues": "https://github.com/sebastianbergmann/complexity/issues",
                "security": "https://github.com/sebastianbergmann/complexity/security/policy",
                "source": "https://github.com/sebastianbergmann/complexity/tree/3.2.0"
            },
            "funding": [
                {
                    "url": "https://github.com/sebastianbergmann",
                    "type": "github"
                }
            ],
            "time": "2023-12-21T08:37:17+00:00"
        },
        {
            "name": "sebastian/diff",
            "version": "5.1.1",
            "source": {
                "type": "git",
                "url": "https://github.com/sebastianbergmann/diff.git",
                "reference": "c41e007b4b62af48218231d6c2275e4c9b975b2e"
            },
            "dist": {
                "type": "zip",
                "url": "https://api.github.com/repos/sebastianbergmann/diff/zipball/c41e007b4b62af48218231d6c2275e4c9b975b2e",
                "reference": "c41e007b4b62af48218231d6c2275e4c9b975b2e",
                "shasum": ""
            },
            "require": {
                "php": ">=8.1"
            },
            "require-dev": {
                "phpunit/phpunit": "^10.0",
                "symfony/process": "^6.4"
            },
            "type": "library",
            "extra": {
                "branch-alias": {
                    "dev-main": "5.1-dev"
                }
            },
            "autoload": {
                "classmap": [
                    "src/"
                ]
            },
            "notification-url": "https://packagist.org/downloads/",
            "license": [
                "BSD-3-Clause"
            ],
            "authors": [
                {
                    "name": "Sebastian Bergmann",
                    "email": "sebastian@phpunit.de"
                },
                {
                    "name": "Kore Nordmann",
                    "email": "mail@kore-nordmann.de"
                }
            ],
            "description": "Diff implementation",
            "homepage": "https://github.com/sebastianbergmann/diff",
            "keywords": [
                "diff",
                "udiff",
                "unidiff",
                "unified diff"
            ],
            "support": {
                "issues": "https://github.com/sebastianbergmann/diff/issues",
                "security": "https://github.com/sebastianbergmann/diff/security/policy",
                "source": "https://github.com/sebastianbergmann/diff/tree/5.1.1"
            },
            "funding": [
                {
                    "url": "https://github.com/sebastianbergmann",
                    "type": "github"
                }
            ],
            "time": "2024-03-02T07:15:17+00:00"
        },
        {
            "name": "sebastian/environment",
            "version": "6.1.0",
            "source": {
                "type": "git",
                "url": "https://github.com/sebastianbergmann/environment.git",
                "reference": "8074dbcd93529b357029f5cc5058fd3e43666984"
            },
            "dist": {
                "type": "zip",
                "url": "https://api.github.com/repos/sebastianbergmann/environment/zipball/8074dbcd93529b357029f5cc5058fd3e43666984",
                "reference": "8074dbcd93529b357029f5cc5058fd3e43666984",
                "shasum": ""
            },
            "require": {
                "php": ">=8.1"
            },
            "require-dev": {
                "phpunit/phpunit": "^10.0"
            },
            "suggest": {
                "ext-posix": "*"
            },
            "type": "library",
            "extra": {
                "branch-alias": {
                    "dev-main": "6.1-dev"
                }
            },
            "autoload": {
                "classmap": [
                    "src/"
                ]
            },
            "notification-url": "https://packagist.org/downloads/",
            "license": [
                "BSD-3-Clause"
            ],
            "authors": [
                {
                    "name": "Sebastian Bergmann",
                    "email": "sebastian@phpunit.de"
                }
            ],
            "description": "Provides functionality to handle HHVM/PHP environments",
            "homepage": "https://github.com/sebastianbergmann/environment",
            "keywords": [
                "Xdebug",
                "environment",
                "hhvm"
            ],
            "support": {
                "issues": "https://github.com/sebastianbergmann/environment/issues",
                "security": "https://github.com/sebastianbergmann/environment/security/policy",
                "source": "https://github.com/sebastianbergmann/environment/tree/6.1.0"
            },
            "funding": [
                {
                    "url": "https://github.com/sebastianbergmann",
                    "type": "github"
                }
            ],
            "time": "2024-03-23T08:47:14+00:00"
        },
        {
            "name": "sebastian/exporter",
            "version": "5.1.2",
            "source": {
                "type": "git",
                "url": "https://github.com/sebastianbergmann/exporter.git",
                "reference": "955288482d97c19a372d3f31006ab3f37da47adf"
            },
            "dist": {
                "type": "zip",
                "url": "https://api.github.com/repos/sebastianbergmann/exporter/zipball/955288482d97c19a372d3f31006ab3f37da47adf",
                "reference": "955288482d97c19a372d3f31006ab3f37da47adf",
                "shasum": ""
            },
            "require": {
                "ext-mbstring": "*",
                "php": ">=8.1",
                "sebastian/recursion-context": "^5.0"
            },
            "require-dev": {
                "phpunit/phpunit": "^10.0"
            },
            "type": "library",
            "extra": {
                "branch-alias": {
                    "dev-main": "5.1-dev"
                }
            },
            "autoload": {
                "classmap": [
                    "src/"
                ]
            },
            "notification-url": "https://packagist.org/downloads/",
            "license": [
                "BSD-3-Clause"
            ],
            "authors": [
                {
                    "name": "Sebastian Bergmann",
                    "email": "sebastian@phpunit.de"
                },
                {
                    "name": "Jeff Welch",
                    "email": "whatthejeff@gmail.com"
                },
                {
                    "name": "Volker Dusch",
                    "email": "github@wallbash.com"
                },
                {
                    "name": "Adam Harvey",
                    "email": "aharvey@php.net"
                },
                {
                    "name": "Bernhard Schussek",
                    "email": "bschussek@gmail.com"
                }
            ],
            "description": "Provides the functionality to export PHP variables for visualization",
            "homepage": "https://www.github.com/sebastianbergmann/exporter",
            "keywords": [
                "export",
                "exporter"
            ],
            "support": {
                "issues": "https://github.com/sebastianbergmann/exporter/issues",
                "security": "https://github.com/sebastianbergmann/exporter/security/policy",
                "source": "https://github.com/sebastianbergmann/exporter/tree/5.1.2"
            },
            "funding": [
                {
                    "url": "https://github.com/sebastianbergmann",
                    "type": "github"
                }
            ],
            "time": "2024-03-02T07:17:12+00:00"
        },
        {
            "name": "sebastian/global-state",
            "version": "6.0.2",
            "source": {
                "type": "git",
                "url": "https://github.com/sebastianbergmann/global-state.git",
                "reference": "987bafff24ecc4c9ac418cab1145b96dd6e9cbd9"
            },
            "dist": {
                "type": "zip",
                "url": "https://api.github.com/repos/sebastianbergmann/global-state/zipball/987bafff24ecc4c9ac418cab1145b96dd6e9cbd9",
                "reference": "987bafff24ecc4c9ac418cab1145b96dd6e9cbd9",
                "shasum": ""
            },
            "require": {
                "php": ">=8.1",
                "sebastian/object-reflector": "^3.0",
                "sebastian/recursion-context": "^5.0"
            },
            "require-dev": {
                "ext-dom": "*",
                "phpunit/phpunit": "^10.0"
            },
            "type": "library",
            "extra": {
                "branch-alias": {
                    "dev-main": "6.0-dev"
                }
            },
            "autoload": {
                "classmap": [
                    "src/"
                ]
            },
            "notification-url": "https://packagist.org/downloads/",
            "license": [
                "BSD-3-Clause"
            ],
            "authors": [
                {
                    "name": "Sebastian Bergmann",
                    "email": "sebastian@phpunit.de"
                }
            ],
            "description": "Snapshotting of global state",
            "homepage": "https://www.github.com/sebastianbergmann/global-state",
            "keywords": [
                "global state"
            ],
            "support": {
                "issues": "https://github.com/sebastianbergmann/global-state/issues",
                "security": "https://github.com/sebastianbergmann/global-state/security/policy",
                "source": "https://github.com/sebastianbergmann/global-state/tree/6.0.2"
            },
            "funding": [
                {
                    "url": "https://github.com/sebastianbergmann",
                    "type": "github"
                }
            ],
            "time": "2024-03-02T07:19:19+00:00"
        },
        {
            "name": "sebastian/lines-of-code",
            "version": "2.0.2",
            "source": {
                "type": "git",
                "url": "https://github.com/sebastianbergmann/lines-of-code.git",
                "reference": "856e7f6a75a84e339195d48c556f23be2ebf75d0"
            },
            "dist": {
                "type": "zip",
                "url": "https://api.github.com/repos/sebastianbergmann/lines-of-code/zipball/856e7f6a75a84e339195d48c556f23be2ebf75d0",
                "reference": "856e7f6a75a84e339195d48c556f23be2ebf75d0",
                "shasum": ""
            },
            "require": {
                "nikic/php-parser": "^4.18 || ^5.0",
                "php": ">=8.1"
            },
            "require-dev": {
                "phpunit/phpunit": "^10.0"
            },
            "type": "library",
            "extra": {
                "branch-alias": {
                    "dev-main": "2.0-dev"
                }
            },
            "autoload": {
                "classmap": [
                    "src/"
                ]
            },
            "notification-url": "https://packagist.org/downloads/",
            "license": [
                "BSD-3-Clause"
            ],
            "authors": [
                {
                    "name": "Sebastian Bergmann",
                    "email": "sebastian@phpunit.de",
                    "role": "lead"
                }
            ],
            "description": "Library for counting the lines of code in PHP source code",
            "homepage": "https://github.com/sebastianbergmann/lines-of-code",
            "support": {
                "issues": "https://github.com/sebastianbergmann/lines-of-code/issues",
                "security": "https://github.com/sebastianbergmann/lines-of-code/security/policy",
                "source": "https://github.com/sebastianbergmann/lines-of-code/tree/2.0.2"
            },
            "funding": [
                {
                    "url": "https://github.com/sebastianbergmann",
                    "type": "github"
                }
            ],
            "time": "2023-12-21T08:38:20+00:00"
        },
        {
            "name": "sebastian/object-enumerator",
            "version": "5.0.0",
            "source": {
                "type": "git",
                "url": "https://github.com/sebastianbergmann/object-enumerator.git",
                "reference": "202d0e344a580d7f7d04b3fafce6933e59dae906"
            },
            "dist": {
                "type": "zip",
                "url": "https://api.github.com/repos/sebastianbergmann/object-enumerator/zipball/202d0e344a580d7f7d04b3fafce6933e59dae906",
                "reference": "202d0e344a580d7f7d04b3fafce6933e59dae906",
                "shasum": ""
            },
            "require": {
                "php": ">=8.1",
                "sebastian/object-reflector": "^3.0",
                "sebastian/recursion-context": "^5.0"
            },
            "require-dev": {
                "phpunit/phpunit": "^10.0"
            },
            "type": "library",
            "extra": {
                "branch-alias": {
                    "dev-main": "5.0-dev"
                }
            },
            "autoload": {
                "classmap": [
                    "src/"
                ]
            },
            "notification-url": "https://packagist.org/downloads/",
            "license": [
                "BSD-3-Clause"
            ],
            "authors": [
                {
                    "name": "Sebastian Bergmann",
                    "email": "sebastian@phpunit.de"
                }
            ],
            "description": "Traverses array structures and object graphs to enumerate all referenced objects",
            "homepage": "https://github.com/sebastianbergmann/object-enumerator/",
            "support": {
                "issues": "https://github.com/sebastianbergmann/object-enumerator/issues",
                "source": "https://github.com/sebastianbergmann/object-enumerator/tree/5.0.0"
            },
            "funding": [
                {
                    "url": "https://github.com/sebastianbergmann",
                    "type": "github"
                }
            ],
            "time": "2023-02-03T07:08:32+00:00"
        },
        {
            "name": "sebastian/object-reflector",
            "version": "3.0.0",
            "source": {
                "type": "git",
                "url": "https://github.com/sebastianbergmann/object-reflector.git",
                "reference": "24ed13d98130f0e7122df55d06c5c4942a577957"
            },
            "dist": {
                "type": "zip",
                "url": "https://api.github.com/repos/sebastianbergmann/object-reflector/zipball/24ed13d98130f0e7122df55d06c5c4942a577957",
                "reference": "24ed13d98130f0e7122df55d06c5c4942a577957",
                "shasum": ""
            },
            "require": {
                "php": ">=8.1"
            },
            "require-dev": {
                "phpunit/phpunit": "^10.0"
            },
            "type": "library",
            "extra": {
                "branch-alias": {
                    "dev-main": "3.0-dev"
                }
            },
            "autoload": {
                "classmap": [
                    "src/"
                ]
            },
            "notification-url": "https://packagist.org/downloads/",
            "license": [
                "BSD-3-Clause"
            ],
            "authors": [
                {
                    "name": "Sebastian Bergmann",
                    "email": "sebastian@phpunit.de"
                }
            ],
            "description": "Allows reflection of object attributes, including inherited and non-public ones",
            "homepage": "https://github.com/sebastianbergmann/object-reflector/",
            "support": {
                "issues": "https://github.com/sebastianbergmann/object-reflector/issues",
                "source": "https://github.com/sebastianbergmann/object-reflector/tree/3.0.0"
            },
            "funding": [
                {
                    "url": "https://github.com/sebastianbergmann",
                    "type": "github"
                }
            ],
            "time": "2023-02-03T07:06:18+00:00"
        },
        {
            "name": "sebastian/recursion-context",
            "version": "5.0.0",
            "source": {
                "type": "git",
                "url": "https://github.com/sebastianbergmann/recursion-context.git",
                "reference": "05909fb5bc7df4c52992396d0116aed689f93712"
            },
            "dist": {
                "type": "zip",
                "url": "https://api.github.com/repos/sebastianbergmann/recursion-context/zipball/05909fb5bc7df4c52992396d0116aed689f93712",
                "reference": "05909fb5bc7df4c52992396d0116aed689f93712",
                "shasum": ""
            },
            "require": {
                "php": ">=8.1"
            },
            "require-dev": {
                "phpunit/phpunit": "^10.0"
            },
            "type": "library",
            "extra": {
                "branch-alias": {
                    "dev-main": "5.0-dev"
                }
            },
            "autoload": {
                "classmap": [
                    "src/"
                ]
            },
            "notification-url": "https://packagist.org/downloads/",
            "license": [
                "BSD-3-Clause"
            ],
            "authors": [
                {
                    "name": "Sebastian Bergmann",
                    "email": "sebastian@phpunit.de"
                },
                {
                    "name": "Jeff Welch",
                    "email": "whatthejeff@gmail.com"
                },
                {
                    "name": "Adam Harvey",
                    "email": "aharvey@php.net"
                }
            ],
            "description": "Provides functionality to recursively process PHP variables",
            "homepage": "https://github.com/sebastianbergmann/recursion-context",
            "support": {
                "issues": "https://github.com/sebastianbergmann/recursion-context/issues",
                "source": "https://github.com/sebastianbergmann/recursion-context/tree/5.0.0"
            },
            "funding": [
                {
                    "url": "https://github.com/sebastianbergmann",
                    "type": "github"
                }
            ],
            "time": "2023-02-03T07:05:40+00:00"
        },
        {
            "name": "sebastian/type",
            "version": "4.0.0",
            "source": {
                "type": "git",
                "url": "https://github.com/sebastianbergmann/type.git",
                "reference": "462699a16464c3944eefc02ebdd77882bd3925bf"
            },
            "dist": {
                "type": "zip",
                "url": "https://api.github.com/repos/sebastianbergmann/type/zipball/462699a16464c3944eefc02ebdd77882bd3925bf",
                "reference": "462699a16464c3944eefc02ebdd77882bd3925bf",
                "shasum": ""
            },
            "require": {
                "php": ">=8.1"
            },
            "require-dev": {
                "phpunit/phpunit": "^10.0"
            },
            "type": "library",
            "extra": {
                "branch-alias": {
                    "dev-main": "4.0-dev"
                }
            },
            "autoload": {
                "classmap": [
                    "src/"
                ]
            },
            "notification-url": "https://packagist.org/downloads/",
            "license": [
                "BSD-3-Clause"
            ],
            "authors": [
                {
                    "name": "Sebastian Bergmann",
                    "email": "sebastian@phpunit.de",
                    "role": "lead"
                }
            ],
            "description": "Collection of value objects that represent the types of the PHP type system",
            "homepage": "https://github.com/sebastianbergmann/type",
            "support": {
                "issues": "https://github.com/sebastianbergmann/type/issues",
                "source": "https://github.com/sebastianbergmann/type/tree/4.0.0"
            },
            "funding": [
                {
                    "url": "https://github.com/sebastianbergmann",
                    "type": "github"
                }
            ],
            "time": "2023-02-03T07:10:45+00:00"
        },
        {
            "name": "sebastian/version",
            "version": "4.0.1",
            "source": {
                "type": "git",
                "url": "https://github.com/sebastianbergmann/version.git",
                "reference": "c51fa83a5d8f43f1402e3f32a005e6262244ef17"
            },
            "dist": {
                "type": "zip",
                "url": "https://api.github.com/repos/sebastianbergmann/version/zipball/c51fa83a5d8f43f1402e3f32a005e6262244ef17",
                "reference": "c51fa83a5d8f43f1402e3f32a005e6262244ef17",
                "shasum": ""
            },
            "require": {
                "php": ">=8.1"
            },
            "type": "library",
            "extra": {
                "branch-alias": {
                    "dev-main": "4.0-dev"
                }
            },
            "autoload": {
                "classmap": [
                    "src/"
                ]
            },
            "notification-url": "https://packagist.org/downloads/",
            "license": [
                "BSD-3-Clause"
            ],
            "authors": [
                {
                    "name": "Sebastian Bergmann",
                    "email": "sebastian@phpunit.de",
                    "role": "lead"
                }
            ],
            "description": "Library that helps with managing the version number of Git-hosted PHP projects",
            "homepage": "https://github.com/sebastianbergmann/version",
            "support": {
                "issues": "https://github.com/sebastianbergmann/version/issues",
                "source": "https://github.com/sebastianbergmann/version/tree/4.0.1"
            },
            "funding": [
                {
                    "url": "https://github.com/sebastianbergmann",
                    "type": "github"
                }
            ],
            "time": "2023-02-07T11:34:05+00:00"
        },
        {
            "name": "seld/jsonlint",
            "version": "1.11.0",
            "source": {
                "type": "git",
                "url": "https://github.com/Seldaek/jsonlint.git",
                "reference": "1748aaf847fc731cfad7725aec413ee46f0cc3a2"
            },
            "dist": {
                "type": "zip",
                "url": "https://api.github.com/repos/Seldaek/jsonlint/zipball/1748aaf847fc731cfad7725aec413ee46f0cc3a2",
                "reference": "1748aaf847fc731cfad7725aec413ee46f0cc3a2",
                "shasum": ""
            },
            "require": {
                "php": "^5.3 || ^7.0 || ^8.0"
            },
            "require-dev": {
                "phpstan/phpstan": "^1.11",
                "phpunit/phpunit": "^4.8.35 || ^5.7 || ^6.0 || ^8.5.13"
            },
            "bin": [
                "bin/jsonlint"
            ],
            "type": "library",
            "autoload": {
                "psr-4": {
                    "Seld\\JsonLint\\": "src/Seld/JsonLint/"
                }
            },
            "notification-url": "https://packagist.org/downloads/",
            "license": [
                "MIT"
            ],
            "authors": [
                {
                    "name": "Jordi Boggiano",
                    "email": "j.boggiano@seld.be",
                    "homepage": "https://seld.be"
                }
            ],
            "description": "JSON Linter",
            "keywords": [
                "json",
                "linter",
                "parser",
                "validator"
            ],
            "support": {
                "issues": "https://github.com/Seldaek/jsonlint/issues",
                "source": "https://github.com/Seldaek/jsonlint/tree/1.11.0"
            },
            "funding": [
                {
                    "url": "https://github.com/Seldaek",
                    "type": "github"
                },
                {
                    "url": "https://tidelift.com/funding/github/packagist/seld/jsonlint",
                    "type": "tidelift"
                }
            ],
            "time": "2024-07-11T14:55:45+00:00"
        },
        {
            "name": "slevomat/coding-standard",
            "version": "8.15.0",
            "source": {
                "type": "git",
                "url": "https://github.com/slevomat/coding-standard.git",
                "reference": "7d1d957421618a3803b593ec31ace470177d7817"
            },
            "dist": {
                "type": "zip",
                "url": "https://api.github.com/repos/slevomat/coding-standard/zipball/7d1d957421618a3803b593ec31ace470177d7817",
                "reference": "7d1d957421618a3803b593ec31ace470177d7817",
                "shasum": ""
            },
            "require": {
                "dealerdirect/phpcodesniffer-composer-installer": "^0.6.2 || ^0.7 || ^1.0",
                "php": "^7.2 || ^8.0",
                "phpstan/phpdoc-parser": "^1.23.1",
                "squizlabs/php_codesniffer": "^3.9.0"
            },
            "require-dev": {
                "phing/phing": "2.17.4",
                "php-parallel-lint/php-parallel-lint": "1.3.2",
                "phpstan/phpstan": "1.10.60",
                "phpstan/phpstan-deprecation-rules": "1.1.4",
                "phpstan/phpstan-phpunit": "1.3.16",
                "phpstan/phpstan-strict-rules": "1.5.2",
                "phpunit/phpunit": "8.5.21|9.6.8|10.5.11"
            },
            "type": "phpcodesniffer-standard",
            "extra": {
                "branch-alias": {
                    "dev-master": "8.x-dev"
                }
            },
            "autoload": {
                "psr-4": {
                    "SlevomatCodingStandard\\": "SlevomatCodingStandard/"
                }
            },
            "notification-url": "https://packagist.org/downloads/",
            "license": [
                "MIT"
            ],
            "description": "Slevomat Coding Standard for PHP_CodeSniffer complements Consistence Coding Standard by providing sniffs with additional checks.",
            "keywords": [
                "dev",
                "phpcs"
            ],
            "support": {
                "issues": "https://github.com/slevomat/coding-standard/issues",
                "source": "https://github.com/slevomat/coding-standard/tree/8.15.0"
            },
            "funding": [
                {
                    "url": "https://github.com/kukulich",
                    "type": "github"
                },
                {
                    "url": "https://tidelift.com/funding/github/packagist/slevomat/coding-standard",
                    "type": "tidelift"
                }
            ],
            "time": "2024-03-09T15:20:58+00:00"
        },
        {
            "name": "spatie/array-to-xml",
            "version": "3.4.0",
            "source": {
                "type": "git",
                "url": "https://github.com/spatie/array-to-xml.git",
                "reference": "7dcfc67d60b0272926dabad1ec01f6b8a5fb5e67"
            },
            "dist": {
                "type": "zip",
                "url": "https://api.github.com/repos/spatie/array-to-xml/zipball/7dcfc67d60b0272926dabad1ec01f6b8a5fb5e67",
                "reference": "7dcfc67d60b0272926dabad1ec01f6b8a5fb5e67",
                "shasum": ""
            },
            "require": {
                "ext-dom": "*",
                "php": "^8.0"
            },
            "require-dev": {
                "mockery/mockery": "^1.2",
                "pestphp/pest": "^1.21",
                "spatie/pest-plugin-snapshots": "^1.1"
            },
            "type": "library",
            "extra": {
                "branch-alias": {
                    "dev-main": "3.x-dev"
                }
            },
            "autoload": {
                "psr-4": {
                    "Spatie\\ArrayToXml\\": "src"
                }
            },
            "notification-url": "https://packagist.org/downloads/",
            "license": [
                "MIT"
            ],
            "authors": [
                {
                    "name": "Freek Van der Herten",
                    "email": "freek@spatie.be",
                    "homepage": "https://freek.dev",
                    "role": "Developer"
                }
            ],
            "description": "Convert an array to xml",
            "homepage": "https://github.com/spatie/array-to-xml",
            "keywords": [
                "array",
                "convert",
                "xml"
            ],
            "support": {
                "source": "https://github.com/spatie/array-to-xml/tree/3.4.0"
            },
            "funding": [
                {
                    "url": "https://spatie.be/open-source/support-us",
                    "type": "custom"
                },
                {
                    "url": "https://github.com/spatie",
                    "type": "github"
                }
            ],
            "time": "2024-12-16T12:45:15+00:00"
        },
        {
            "name": "squizlabs/php_codesniffer",
<<<<<<< HEAD
            "version": "3.11.3",
            "source": {
                "type": "git",
                "url": "https://github.com/PHPCSStandards/PHP_CodeSniffer.git",
                "reference": "ba05f990e79cbe69b9f35c8c1ac8dca7eecc3a10"
            },
            "dist": {
                "type": "zip",
                "url": "https://api.github.com/repos/PHPCSStandards/PHP_CodeSniffer/zipball/ba05f990e79cbe69b9f35c8c1ac8dca7eecc3a10",
                "reference": "ba05f990e79cbe69b9f35c8c1ac8dca7eecc3a10",
=======
            "version": "3.11.2",
            "source": {
                "type": "git",
                "url": "https://github.com/PHPCSStandards/PHP_CodeSniffer.git",
                "reference": "1368f4a58c3c52114b86b1abe8f4098869cb0079"
            },
            "dist": {
                "type": "zip",
                "url": "https://api.github.com/repos/PHPCSStandards/PHP_CodeSniffer/zipball/1368f4a58c3c52114b86b1abe8f4098869cb0079",
                "reference": "1368f4a58c3c52114b86b1abe8f4098869cb0079",
>>>>>>> 5f1329a1
                "shasum": ""
            },
            "require": {
                "ext-simplexml": "*",
                "ext-tokenizer": "*",
                "ext-xmlwriter": "*",
                "php": ">=5.4.0"
            },
            "require-dev": {
                "phpunit/phpunit": "^4.0 || ^5.0 || ^6.0 || ^7.0 || ^8.0 || ^9.3.4"
            },
            "bin": [
                "bin/phpcbf",
                "bin/phpcs"
            ],
            "type": "library",
            "extra": {
                "branch-alias": {
                    "dev-master": "3.x-dev"
                }
            },
            "notification-url": "https://packagist.org/downloads/",
            "license": [
                "BSD-3-Clause"
            ],
            "authors": [
                {
                    "name": "Greg Sherwood",
                    "role": "Former lead"
                },
                {
                    "name": "Juliette Reinders Folmer",
                    "role": "Current lead"
                },
                {
                    "name": "Contributors",
                    "homepage": "https://github.com/PHPCSStandards/PHP_CodeSniffer/graphs/contributors"
                }
            ],
            "description": "PHP_CodeSniffer tokenizes PHP, JavaScript and CSS files and detects violations of a defined set of coding standards.",
            "homepage": "https://github.com/PHPCSStandards/PHP_CodeSniffer",
            "keywords": [
                "phpcs",
                "standards",
                "static analysis"
            ],
            "support": {
                "issues": "https://github.com/PHPCSStandards/PHP_CodeSniffer/issues",
                "security": "https://github.com/PHPCSStandards/PHP_CodeSniffer/security/policy",
                "source": "https://github.com/PHPCSStandards/PHP_CodeSniffer",
                "wiki": "https://github.com/PHPCSStandards/PHP_CodeSniffer/wiki"
            },
            "funding": [
                {
                    "url": "https://github.com/PHPCSStandards",
                    "type": "github"
                },
                {
                    "url": "https://github.com/jrfnl",
                    "type": "github"
                },
                {
                    "url": "https://opencollective.com/php_codesniffer",
                    "type": "open_collective"
                },
                {
                    "url": "https://thanks.dev/phpcsstandards",
                    "type": "thanks_dev"
                }
            ],
<<<<<<< HEAD
            "time": "2025-01-23T17:04:15+00:00"
        },
        {
            "name": "symfony/console",
            "version": "v6.4.17",
            "source": {
                "type": "git",
                "url": "https://github.com/symfony/console.git",
                "reference": "799445db3f15768ecc382ac5699e6da0520a0a04"
            },
            "dist": {
                "type": "zip",
                "url": "https://api.github.com/repos/symfony/console/zipball/799445db3f15768ecc382ac5699e6da0520a0a04",
                "reference": "799445db3f15768ecc382ac5699e6da0520a0a04",
=======
            "time": "2024-12-11T16:04:26+00:00"
        },
        {
            "name": "symfony/console",
            "version": "v6.4.15",
            "source": {
                "type": "git",
                "url": "https://github.com/symfony/console.git",
                "reference": "f1fc6f47283e27336e7cebb9e8946c8de7bff9bd"
            },
            "dist": {
                "type": "zip",
                "url": "https://api.github.com/repos/symfony/console/zipball/f1fc6f47283e27336e7cebb9e8946c8de7bff9bd",
                "reference": "f1fc6f47283e27336e7cebb9e8946c8de7bff9bd",
>>>>>>> 5f1329a1
                "shasum": ""
            },
            "require": {
                "php": ">=8.1",
                "symfony/deprecation-contracts": "^2.5|^3",
                "symfony/polyfill-mbstring": "~1.0",
                "symfony/service-contracts": "^2.5|^3",
                "symfony/string": "^5.4|^6.0|^7.0"
            },
            "conflict": {
                "symfony/dependency-injection": "<5.4",
                "symfony/dotenv": "<5.4",
                "symfony/event-dispatcher": "<5.4",
                "symfony/lock": "<5.4",
                "symfony/process": "<5.4"
            },
            "provide": {
                "psr/log-implementation": "1.0|2.0|3.0"
            },
            "require-dev": {
                "psr/log": "^1|^2|^3",
                "symfony/config": "^5.4|^6.0|^7.0",
                "symfony/dependency-injection": "^5.4|^6.0|^7.0",
                "symfony/event-dispatcher": "^5.4|^6.0|^7.0",
                "symfony/http-foundation": "^6.4|^7.0",
                "symfony/http-kernel": "^6.4|^7.0",
                "symfony/lock": "^5.4|^6.0|^7.0",
                "symfony/messenger": "^5.4|^6.0|^7.0",
                "symfony/process": "^5.4|^6.0|^7.0",
                "symfony/stopwatch": "^5.4|^6.0|^7.0",
                "symfony/var-dumper": "^5.4|^6.0|^7.0"
            },
            "type": "library",
            "autoload": {
                "psr-4": {
                    "Symfony\\Component\\Console\\": ""
                },
                "exclude-from-classmap": [
                    "/Tests/"
                ]
            },
            "notification-url": "https://packagist.org/downloads/",
            "license": [
                "MIT"
            ],
            "authors": [
                {
                    "name": "Fabien Potencier",
                    "email": "fabien@symfony.com"
                },
                {
                    "name": "Symfony Community",
                    "homepage": "https://symfony.com/contributors"
                }
            ],
            "description": "Eases the creation of beautiful and testable command line interfaces",
            "homepage": "https://symfony.com",
            "keywords": [
                "cli",
                "command-line",
                "console",
                "terminal"
            ],
            "support": {
<<<<<<< HEAD
                "source": "https://github.com/symfony/console/tree/v6.4.17"
=======
                "source": "https://github.com/symfony/console/tree/v6.4.15"
>>>>>>> 5f1329a1
            },
            "funding": [
                {
                    "url": "https://symfony.com/sponsor",
                    "type": "custom"
                },
                {
                    "url": "https://github.com/fabpot",
                    "type": "github"
                },
                {
                    "url": "https://tidelift.com/funding/github/packagist/symfony/symfony",
                    "type": "tidelift"
                }
            ],
<<<<<<< HEAD
            "time": "2024-12-07T12:07:30+00:00"
=======
            "time": "2024-11-06T14:19:14+00:00"
>>>>>>> 5f1329a1
        },
        {
            "name": "symfony/deprecation-contracts",
            "version": "v3.5.1",
            "source": {
                "type": "git",
                "url": "https://github.com/symfony/deprecation-contracts.git",
                "reference": "74c71c939a79f7d5bf3c1ce9f5ea37ba0114c6f6"
            },
            "dist": {
                "type": "zip",
                "url": "https://api.github.com/repos/symfony/deprecation-contracts/zipball/74c71c939a79f7d5bf3c1ce9f5ea37ba0114c6f6",
                "reference": "74c71c939a79f7d5bf3c1ce9f5ea37ba0114c6f6",
                "shasum": ""
            },
            "require": {
                "php": ">=8.1"
            },
            "type": "library",
            "extra": {
                "thanks": {
                    "url": "https://github.com/symfony/contracts",
                    "name": "symfony/contracts"
                },
                "branch-alias": {
                    "dev-main": "3.5-dev"
                }
            },
            "autoload": {
                "files": [
                    "function.php"
                ]
            },
            "notification-url": "https://packagist.org/downloads/",
            "license": [
                "MIT"
            ],
            "authors": [
                {
                    "name": "Nicolas Grekas",
                    "email": "p@tchwork.com"
                },
                {
                    "name": "Symfony Community",
                    "homepage": "https://symfony.com/contributors"
                }
            ],
            "description": "A generic function and convention to trigger deprecation notices",
            "homepage": "https://symfony.com",
            "support": {
                "source": "https://github.com/symfony/deprecation-contracts/tree/v3.5.1"
            },
            "funding": [
                {
                    "url": "https://symfony.com/sponsor",
                    "type": "custom"
                },
                {
                    "url": "https://github.com/fabpot",
                    "type": "github"
                },
                {
                    "url": "https://tidelift.com/funding/github/packagist/symfony/symfony",
                    "type": "tidelift"
                }
            ],
            "time": "2024-09-25T14:20:29+00:00"
        },
        {
            "name": "symfony/filesystem",
            "version": "v6.4.13",
            "source": {
                "type": "git",
                "url": "https://github.com/symfony/filesystem.git",
                "reference": "4856c9cf585d5a0313d8d35afd681a526f038dd3"
            },
            "dist": {
                "type": "zip",
                "url": "https://api.github.com/repos/symfony/filesystem/zipball/4856c9cf585d5a0313d8d35afd681a526f038dd3",
                "reference": "4856c9cf585d5a0313d8d35afd681a526f038dd3",
                "shasum": ""
            },
            "require": {
                "php": ">=8.1",
                "symfony/polyfill-ctype": "~1.8",
                "symfony/polyfill-mbstring": "~1.8"
            },
            "require-dev": {
                "symfony/process": "^5.4|^6.4|^7.0"
            },
            "type": "library",
            "autoload": {
                "psr-4": {
                    "Symfony\\Component\\Filesystem\\": ""
                },
                "exclude-from-classmap": [
                    "/Tests/"
                ]
            },
            "notification-url": "https://packagist.org/downloads/",
            "license": [
                "MIT"
            ],
            "authors": [
                {
                    "name": "Fabien Potencier",
                    "email": "fabien@symfony.com"
                },
                {
                    "name": "Symfony Community",
                    "homepage": "https://symfony.com/contributors"
                }
            ],
            "description": "Provides basic utilities for the filesystem",
            "homepage": "https://symfony.com",
            "support": {
                "source": "https://github.com/symfony/filesystem/tree/v6.4.13"
            },
            "funding": [
                {
                    "url": "https://symfony.com/sponsor",
                    "type": "custom"
                },
                {
                    "url": "https://github.com/fabpot",
                    "type": "github"
                },
                {
                    "url": "https://tidelift.com/funding/github/packagist/symfony/symfony",
                    "type": "tidelift"
                }
            ],
            "time": "2024-10-25T15:07:50+00:00"
        },
        {
            "name": "symfony/finder",
<<<<<<< HEAD
            "version": "v6.4.17",
            "source": {
                "type": "git",
                "url": "https://github.com/symfony/finder.git",
                "reference": "1d0e8266248c5d9ab6a87e3789e6dc482af3c9c7"
            },
            "dist": {
                "type": "zip",
                "url": "https://api.github.com/repos/symfony/finder/zipball/1d0e8266248c5d9ab6a87e3789e6dc482af3c9c7",
                "reference": "1d0e8266248c5d9ab6a87e3789e6dc482af3c9c7",
=======
            "version": "v6.4.13",
            "source": {
                "type": "git",
                "url": "https://github.com/symfony/finder.git",
                "reference": "daea9eca0b08d0ed1dc9ab702a46128fd1be4958"
            },
            "dist": {
                "type": "zip",
                "url": "https://api.github.com/repos/symfony/finder/zipball/daea9eca0b08d0ed1dc9ab702a46128fd1be4958",
                "reference": "daea9eca0b08d0ed1dc9ab702a46128fd1be4958",
>>>>>>> 5f1329a1
                "shasum": ""
            },
            "require": {
                "php": ">=8.1"
            },
            "require-dev": {
                "symfony/filesystem": "^6.0|^7.0"
            },
            "type": "library",
            "autoload": {
                "psr-4": {
                    "Symfony\\Component\\Finder\\": ""
                },
                "exclude-from-classmap": [
                    "/Tests/"
                ]
            },
            "notification-url": "https://packagist.org/downloads/",
            "license": [
                "MIT"
            ],
            "authors": [
                {
                    "name": "Fabien Potencier",
                    "email": "fabien@symfony.com"
                },
                {
                    "name": "Symfony Community",
                    "homepage": "https://symfony.com/contributors"
                }
            ],
            "description": "Finds files and directories via an intuitive fluent interface",
            "homepage": "https://symfony.com",
            "support": {
<<<<<<< HEAD
                "source": "https://github.com/symfony/finder/tree/v6.4.17"
=======
                "source": "https://github.com/symfony/finder/tree/v6.4.13"
>>>>>>> 5f1329a1
            },
            "funding": [
                {
                    "url": "https://symfony.com/sponsor",
                    "type": "custom"
                },
                {
                    "url": "https://github.com/fabpot",
                    "type": "github"
                },
                {
                    "url": "https://tidelift.com/funding/github/packagist/symfony/symfony",
                    "type": "tidelift"
                }
            ],
<<<<<<< HEAD
            "time": "2024-12-29T13:51:37+00:00"
=======
            "time": "2024-10-01T08:30:56+00:00"
>>>>>>> 5f1329a1
        },
        {
            "name": "symfony/options-resolver",
            "version": "v6.4.16",
            "source": {
                "type": "git",
                "url": "https://github.com/symfony/options-resolver.git",
                "reference": "368128ad168f20e22c32159b9f761e456cec0c78"
            },
            "dist": {
                "type": "zip",
                "url": "https://api.github.com/repos/symfony/options-resolver/zipball/368128ad168f20e22c32159b9f761e456cec0c78",
                "reference": "368128ad168f20e22c32159b9f761e456cec0c78",
                "shasum": ""
            },
            "require": {
                "php": ">=8.1",
                "symfony/deprecation-contracts": "^2.5|^3"
            },
            "type": "library",
            "autoload": {
                "psr-4": {
                    "Symfony\\Component\\OptionsResolver\\": ""
                },
                "exclude-from-classmap": [
                    "/Tests/"
                ]
            },
            "notification-url": "https://packagist.org/downloads/",
            "license": [
                "MIT"
            ],
            "authors": [
                {
                    "name": "Fabien Potencier",
                    "email": "fabien@symfony.com"
                },
                {
                    "name": "Symfony Community",
                    "homepage": "https://symfony.com/contributors"
                }
            ],
            "description": "Provides an improved replacement for the array_replace PHP function",
            "homepage": "https://symfony.com",
            "keywords": [
                "config",
                "configuration",
                "options"
            ],
            "support": {
                "source": "https://github.com/symfony/options-resolver/tree/v6.4.16"
            },
            "funding": [
                {
                    "url": "https://symfony.com/sponsor",
                    "type": "custom"
                },
                {
                    "url": "https://github.com/fabpot",
                    "type": "github"
                },
                {
                    "url": "https://tidelift.com/funding/github/packagist/symfony/symfony",
                    "type": "tidelift"
                }
            ],
            "time": "2024-11-20T10:57:02+00:00"
        },
        {
            "name": "symfony/polyfill-ctype",
            "version": "v1.31.0",
            "source": {
                "type": "git",
                "url": "https://github.com/symfony/polyfill-ctype.git",
                "reference": "a3cc8b044a6ea513310cbd48ef7333b384945638"
            },
            "dist": {
                "type": "zip",
                "url": "https://api.github.com/repos/symfony/polyfill-ctype/zipball/a3cc8b044a6ea513310cbd48ef7333b384945638",
                "reference": "a3cc8b044a6ea513310cbd48ef7333b384945638",
                "shasum": ""
            },
            "require": {
                "php": ">=7.2"
            },
            "provide": {
                "ext-ctype": "*"
            },
            "suggest": {
                "ext-ctype": "For best performance"
            },
            "type": "library",
            "extra": {
                "thanks": {
                    "url": "https://github.com/symfony/polyfill",
                    "name": "symfony/polyfill"
                }
            },
            "autoload": {
                "files": [
                    "bootstrap.php"
                ],
                "psr-4": {
                    "Symfony\\Polyfill\\Ctype\\": ""
                }
            },
            "notification-url": "https://packagist.org/downloads/",
            "license": [
                "MIT"
            ],
            "authors": [
                {
                    "name": "Gert de Pagter",
                    "email": "BackEndTea@gmail.com"
                },
                {
                    "name": "Symfony Community",
                    "homepage": "https://symfony.com/contributors"
                }
            ],
            "description": "Symfony polyfill for ctype functions",
            "homepage": "https://symfony.com",
            "keywords": [
                "compatibility",
                "ctype",
                "polyfill",
                "portable"
            ],
            "support": {
                "source": "https://github.com/symfony/polyfill-ctype/tree/v1.31.0"
            },
            "funding": [
                {
                    "url": "https://symfony.com/sponsor",
                    "type": "custom"
                },
                {
                    "url": "https://github.com/fabpot",
                    "type": "github"
                },
                {
                    "url": "https://tidelift.com/funding/github/packagist/symfony/symfony",
                    "type": "tidelift"
                }
            ],
            "time": "2024-09-09T11:45:10+00:00"
        },
        {
            "name": "symfony/polyfill-intl-grapheme",
            "version": "v1.31.0",
            "source": {
                "type": "git",
                "url": "https://github.com/symfony/polyfill-intl-grapheme.git",
                "reference": "b9123926e3b7bc2f98c02ad54f6a4b02b91a8abe"
            },
            "dist": {
                "type": "zip",
                "url": "https://api.github.com/repos/symfony/polyfill-intl-grapheme/zipball/b9123926e3b7bc2f98c02ad54f6a4b02b91a8abe",
                "reference": "b9123926e3b7bc2f98c02ad54f6a4b02b91a8abe",
                "shasum": ""
            },
            "require": {
                "php": ">=7.2"
            },
            "suggest": {
                "ext-intl": "For best performance"
            },
            "type": "library",
            "extra": {
                "thanks": {
                    "url": "https://github.com/symfony/polyfill",
                    "name": "symfony/polyfill"
                }
            },
            "autoload": {
                "files": [
                    "bootstrap.php"
                ],
                "psr-4": {
                    "Symfony\\Polyfill\\Intl\\Grapheme\\": ""
                }
            },
            "notification-url": "https://packagist.org/downloads/",
            "license": [
                "MIT"
            ],
            "authors": [
                {
                    "name": "Nicolas Grekas",
                    "email": "p@tchwork.com"
                },
                {
                    "name": "Symfony Community",
                    "homepage": "https://symfony.com/contributors"
                }
            ],
            "description": "Symfony polyfill for intl's grapheme_* functions",
            "homepage": "https://symfony.com",
            "keywords": [
                "compatibility",
                "grapheme",
                "intl",
                "polyfill",
                "portable",
                "shim"
            ],
            "support": {
                "source": "https://github.com/symfony/polyfill-intl-grapheme/tree/v1.31.0"
            },
            "funding": [
                {
                    "url": "https://symfony.com/sponsor",
                    "type": "custom"
                },
                {
                    "url": "https://github.com/fabpot",
                    "type": "github"
                },
                {
                    "url": "https://tidelift.com/funding/github/packagist/symfony/symfony",
                    "type": "tidelift"
                }
            ],
            "time": "2024-09-09T11:45:10+00:00"
        },
        {
            "name": "symfony/polyfill-intl-normalizer",
            "version": "v1.31.0",
            "source": {
                "type": "git",
                "url": "https://github.com/symfony/polyfill-intl-normalizer.git",
                "reference": "3833d7255cc303546435cb650316bff708a1c75c"
            },
            "dist": {
                "type": "zip",
                "url": "https://api.github.com/repos/symfony/polyfill-intl-normalizer/zipball/3833d7255cc303546435cb650316bff708a1c75c",
                "reference": "3833d7255cc303546435cb650316bff708a1c75c",
                "shasum": ""
            },
            "require": {
                "php": ">=7.2"
            },
            "suggest": {
                "ext-intl": "For best performance"
            },
            "type": "library",
            "extra": {
                "thanks": {
                    "url": "https://github.com/symfony/polyfill",
                    "name": "symfony/polyfill"
                }
            },
            "autoload": {
                "files": [
                    "bootstrap.php"
                ],
                "psr-4": {
                    "Symfony\\Polyfill\\Intl\\Normalizer\\": ""
                },
                "classmap": [
                    "Resources/stubs"
                ]
            },
            "notification-url": "https://packagist.org/downloads/",
            "license": [
                "MIT"
            ],
            "authors": [
                {
                    "name": "Nicolas Grekas",
                    "email": "p@tchwork.com"
                },
                {
                    "name": "Symfony Community",
                    "homepage": "https://symfony.com/contributors"
                }
            ],
            "description": "Symfony polyfill for intl's Normalizer class and related functions",
            "homepage": "https://symfony.com",
            "keywords": [
                "compatibility",
                "intl",
                "normalizer",
                "polyfill",
                "portable",
                "shim"
            ],
            "support": {
                "source": "https://github.com/symfony/polyfill-intl-normalizer/tree/v1.31.0"
            },
            "funding": [
                {
                    "url": "https://symfony.com/sponsor",
                    "type": "custom"
                },
                {
                    "url": "https://github.com/fabpot",
                    "type": "github"
                },
                {
                    "url": "https://tidelift.com/funding/github/packagist/symfony/symfony",
                    "type": "tidelift"
                }
            ],
            "time": "2024-09-09T11:45:10+00:00"
        },
        {
            "name": "symfony/polyfill-mbstring",
            "version": "v1.31.0",
            "source": {
                "type": "git",
                "url": "https://github.com/symfony/polyfill-mbstring.git",
                "reference": "85181ba99b2345b0ef10ce42ecac37612d9fd341"
            },
            "dist": {
                "type": "zip",
                "url": "https://api.github.com/repos/symfony/polyfill-mbstring/zipball/85181ba99b2345b0ef10ce42ecac37612d9fd341",
                "reference": "85181ba99b2345b0ef10ce42ecac37612d9fd341",
                "shasum": ""
            },
            "require": {
                "php": ">=7.2"
            },
            "provide": {
                "ext-mbstring": "*"
            },
            "suggest": {
                "ext-mbstring": "For best performance"
            },
            "type": "library",
            "extra": {
                "thanks": {
                    "url": "https://github.com/symfony/polyfill",
                    "name": "symfony/polyfill"
                }
            },
            "autoload": {
                "files": [
                    "bootstrap.php"
                ],
                "psr-4": {
                    "Symfony\\Polyfill\\Mbstring\\": ""
                }
            },
            "notification-url": "https://packagist.org/downloads/",
            "license": [
                "MIT"
            ],
            "authors": [
                {
                    "name": "Nicolas Grekas",
                    "email": "p@tchwork.com"
                },
                {
                    "name": "Symfony Community",
                    "homepage": "https://symfony.com/contributors"
                }
            ],
            "description": "Symfony polyfill for the Mbstring extension",
            "homepage": "https://symfony.com",
            "keywords": [
                "compatibility",
                "mbstring",
                "polyfill",
                "portable",
                "shim"
            ],
            "support": {
                "source": "https://github.com/symfony/polyfill-mbstring/tree/v1.31.0"
            },
            "funding": [
                {
                    "url": "https://symfony.com/sponsor",
                    "type": "custom"
                },
                {
                    "url": "https://github.com/fabpot",
                    "type": "github"
                },
                {
                    "url": "https://tidelift.com/funding/github/packagist/symfony/symfony",
                    "type": "tidelift"
                }
            ],
            "time": "2024-09-09T11:45:10+00:00"
        },
        {
            "name": "symfony/process",
            "version": "v6.4.15",
            "source": {
                "type": "git",
                "url": "https://github.com/symfony/process.git",
                "reference": "3cb242f059c14ae08591c5c4087d1fe443564392"
            },
            "dist": {
                "type": "zip",
                "url": "https://api.github.com/repos/symfony/process/zipball/3cb242f059c14ae08591c5c4087d1fe443564392",
                "reference": "3cb242f059c14ae08591c5c4087d1fe443564392",
                "shasum": ""
            },
            "require": {
                "php": ">=8.1"
            },
            "type": "library",
            "autoload": {
                "psr-4": {
                    "Symfony\\Component\\Process\\": ""
                },
                "exclude-from-classmap": [
                    "/Tests/"
                ]
            },
            "notification-url": "https://packagist.org/downloads/",
            "license": [
                "MIT"
            ],
            "authors": [
                {
                    "name": "Fabien Potencier",
                    "email": "fabien@symfony.com"
                },
                {
                    "name": "Symfony Community",
                    "homepage": "https://symfony.com/contributors"
                }
            ],
            "description": "Executes commands in sub-processes",
            "homepage": "https://symfony.com",
            "support": {
                "source": "https://github.com/symfony/process/tree/v6.4.15"
            },
            "funding": [
                {
                    "url": "https://symfony.com/sponsor",
                    "type": "custom"
                },
                {
                    "url": "https://github.com/fabpot",
                    "type": "github"
                },
                {
                    "url": "https://tidelift.com/funding/github/packagist/symfony/symfony",
                    "type": "tidelift"
                }
            ],
            "time": "2024-11-06T14:19:14+00:00"
        },
        {
            "name": "symfony/service-contracts",
            "version": "v3.5.1",
            "source": {
                "type": "git",
                "url": "https://github.com/symfony/service-contracts.git",
                "reference": "e53260aabf78fb3d63f8d79d69ece59f80d5eda0"
            },
            "dist": {
                "type": "zip",
                "url": "https://api.github.com/repos/symfony/service-contracts/zipball/e53260aabf78fb3d63f8d79d69ece59f80d5eda0",
                "reference": "e53260aabf78fb3d63f8d79d69ece59f80d5eda0",
                "shasum": ""
            },
            "require": {
                "php": ">=8.1",
                "psr/container": "^1.1|^2.0",
                "symfony/deprecation-contracts": "^2.5|^3"
            },
            "conflict": {
                "ext-psr": "<1.1|>=2"
            },
            "type": "library",
            "extra": {
                "thanks": {
                    "url": "https://github.com/symfony/contracts",
                    "name": "symfony/contracts"
                },
                "branch-alias": {
                    "dev-main": "3.5-dev"
                }
            },
            "autoload": {
                "psr-4": {
                    "Symfony\\Contracts\\Service\\": ""
                },
                "exclude-from-classmap": [
                    "/Test/"
                ]
            },
            "notification-url": "https://packagist.org/downloads/",
            "license": [
                "MIT"
            ],
            "authors": [
                {
                    "name": "Nicolas Grekas",
                    "email": "p@tchwork.com"
                },
                {
                    "name": "Symfony Community",
                    "homepage": "https://symfony.com/contributors"
                }
            ],
            "description": "Generic abstractions related to writing services",
            "homepage": "https://symfony.com",
            "keywords": [
                "abstractions",
                "contracts",
                "decoupling",
                "interfaces",
                "interoperability",
                "standards"
            ],
            "support": {
                "source": "https://github.com/symfony/service-contracts/tree/v3.5.1"
            },
            "funding": [
                {
                    "url": "https://symfony.com/sponsor",
                    "type": "custom"
                },
                {
                    "url": "https://github.com/fabpot",
                    "type": "github"
                },
                {
                    "url": "https://tidelift.com/funding/github/packagist/symfony/symfony",
                    "type": "tidelift"
                }
            ],
            "time": "2024-09-25T14:20:29+00:00"
        },
        {
            "name": "symfony/string",
            "version": "v6.4.15",
            "source": {
                "type": "git",
                "url": "https://github.com/symfony/string.git",
                "reference": "73a5e66ea2e1677c98d4449177c5a9cf9d8b4c6f"
            },
            "dist": {
                "type": "zip",
                "url": "https://api.github.com/repos/symfony/string/zipball/73a5e66ea2e1677c98d4449177c5a9cf9d8b4c6f",
                "reference": "73a5e66ea2e1677c98d4449177c5a9cf9d8b4c6f",
                "shasum": ""
            },
            "require": {
                "php": ">=8.1",
                "symfony/polyfill-ctype": "~1.8",
                "symfony/polyfill-intl-grapheme": "~1.0",
                "symfony/polyfill-intl-normalizer": "~1.0",
                "symfony/polyfill-mbstring": "~1.0"
            },
            "conflict": {
                "symfony/translation-contracts": "<2.5"
            },
            "require-dev": {
                "symfony/error-handler": "^5.4|^6.0|^7.0",
                "symfony/http-client": "^5.4|^6.0|^7.0",
                "symfony/intl": "^6.2|^7.0",
                "symfony/translation-contracts": "^2.5|^3.0",
                "symfony/var-exporter": "^5.4|^6.0|^7.0"
            },
            "type": "library",
            "autoload": {
                "files": [
                    "Resources/functions.php"
                ],
                "psr-4": {
                    "Symfony\\Component\\String\\": ""
                },
                "exclude-from-classmap": [
                    "/Tests/"
                ]
            },
            "notification-url": "https://packagist.org/downloads/",
            "license": [
                "MIT"
            ],
            "authors": [
                {
                    "name": "Nicolas Grekas",
                    "email": "p@tchwork.com"
                },
                {
                    "name": "Symfony Community",
                    "homepage": "https://symfony.com/contributors"
                }
            ],
            "description": "Provides an object-oriented API to strings and deals with bytes, UTF-8 code points and grapheme clusters in a unified way",
            "homepage": "https://symfony.com",
            "keywords": [
                "grapheme",
                "i18n",
                "string",
                "unicode",
                "utf-8",
                "utf8"
            ],
            "support": {
                "source": "https://github.com/symfony/string/tree/v6.4.15"
            },
            "funding": [
                {
                    "url": "https://symfony.com/sponsor",
                    "type": "custom"
                },
                {
                    "url": "https://github.com/fabpot",
                    "type": "github"
                },
                {
                    "url": "https://tidelift.com/funding/github/packagist/symfony/symfony",
                    "type": "tidelift"
                }
            ],
            "time": "2024-11-13T13:31:12+00:00"
        },
        {
            "name": "theseer/tokenizer",
            "version": "1.2.3",
            "source": {
                "type": "git",
                "url": "https://github.com/theseer/tokenizer.git",
                "reference": "737eda637ed5e28c3413cb1ebe8bb52cbf1ca7a2"
            },
            "dist": {
                "type": "zip",
                "url": "https://api.github.com/repos/theseer/tokenizer/zipball/737eda637ed5e28c3413cb1ebe8bb52cbf1ca7a2",
                "reference": "737eda637ed5e28c3413cb1ebe8bb52cbf1ca7a2",
                "shasum": ""
            },
            "require": {
                "ext-dom": "*",
                "ext-tokenizer": "*",
                "ext-xmlwriter": "*",
                "php": "^7.2 || ^8.0"
            },
            "type": "library",
            "autoload": {
                "classmap": [
                    "src/"
                ]
            },
            "notification-url": "https://packagist.org/downloads/",
            "license": [
                "BSD-3-Clause"
            ],
            "authors": [
                {
                    "name": "Arne Blankerts",
                    "email": "arne@blankerts.de",
                    "role": "Developer"
                }
            ],
            "description": "A small library for converting tokenized PHP source code into XML and potentially other formats",
            "support": {
                "issues": "https://github.com/theseer/tokenizer/issues",
                "source": "https://github.com/theseer/tokenizer/tree/1.2.3"
            },
            "funding": [
                {
                    "url": "https://github.com/theseer",
                    "type": "github"
                }
            ],
            "time": "2024-03-03T12:36:25+00:00"
        },
        {
            "name": "vimeo/psalm",
            "version": "5.26.1",
            "source": {
                "type": "git",
                "url": "https://github.com/vimeo/psalm.git",
                "reference": "d747f6500b38ac4f7dfc5edbcae6e4b637d7add0"
            },
            "dist": {
                "type": "zip",
                "url": "https://api.github.com/repos/vimeo/psalm/zipball/d747f6500b38ac4f7dfc5edbcae6e4b637d7add0",
                "reference": "d747f6500b38ac4f7dfc5edbcae6e4b637d7add0",
                "shasum": ""
            },
            "require": {
                "amphp/amp": "^2.4.2",
                "amphp/byte-stream": "^1.5",
                "composer-runtime-api": "^2",
                "composer/semver": "^1.4 || ^2.0 || ^3.0",
                "composer/xdebug-handler": "^2.0 || ^3.0",
                "dnoegel/php-xdg-base-dir": "^0.1.1",
                "ext-ctype": "*",
                "ext-dom": "*",
                "ext-json": "*",
                "ext-libxml": "*",
                "ext-mbstring": "*",
                "ext-simplexml": "*",
                "ext-tokenizer": "*",
                "felixfbecker/advanced-json-rpc": "^3.1",
                "felixfbecker/language-server-protocol": "^1.5.2",
                "fidry/cpu-core-counter": "^0.4.1 || ^0.5.1 || ^1.0.0",
                "netresearch/jsonmapper": "^1.0 || ^2.0 || ^3.0 || ^4.0",
                "nikic/php-parser": "^4.17",
                "php": "^7.4 || ~8.0.0 || ~8.1.0 || ~8.2.0 || ~8.3.0",
                "sebastian/diff": "^4.0 || ^5.0 || ^6.0",
                "spatie/array-to-xml": "^2.17.0 || ^3.0",
                "symfony/console": "^4.1.6 || ^5.0 || ^6.0 || ^7.0",
                "symfony/filesystem": "^5.4 || ^6.0 || ^7.0"
            },
            "conflict": {
                "nikic/php-parser": "4.17.0"
            },
            "provide": {
                "psalm/psalm": "self.version"
            },
            "require-dev": {
                "amphp/phpunit-util": "^2.0",
                "bamarni/composer-bin-plugin": "^1.4",
                "brianium/paratest": "^6.9",
                "ext-curl": "*",
                "mockery/mockery": "^1.5",
                "nunomaduro/mock-final-classes": "^1.1",
                "php-parallel-lint/php-parallel-lint": "^1.2",
                "phpstan/phpdoc-parser": "^1.6",
                "phpunit/phpunit": "^9.6",
                "psalm/plugin-mockery": "^1.1",
                "psalm/plugin-phpunit": "^0.18",
                "slevomat/coding-standard": "^8.4",
                "squizlabs/php_codesniffer": "^3.6",
                "symfony/process": "^4.4 || ^5.0 || ^6.0 || ^7.0"
            },
            "suggest": {
                "ext-curl": "In order to send data to shepherd",
                "ext-igbinary": "^2.0.5 is required, used to serialize caching data"
            },
            "bin": [
                "psalm",
                "psalm-language-server",
                "psalm-plugin",
                "psalm-refactor",
                "psalter"
            ],
            "type": "project",
            "extra": {
                "branch-alias": {
                    "dev-1.x": "1.x-dev",
                    "dev-2.x": "2.x-dev",
                    "dev-3.x": "3.x-dev",
                    "dev-4.x": "4.x-dev",
                    "dev-master": "5.x-dev"
                }
            },
            "autoload": {
                "psr-4": {
                    "Psalm\\": "src/Psalm/"
                }
            },
            "notification-url": "https://packagist.org/downloads/",
            "license": [
                "MIT"
            ],
            "authors": [
                {
                    "name": "Matthew Brown"
                }
            ],
            "description": "A static analysis tool for finding errors in PHP applications",
            "keywords": [
                "code",
                "inspection",
                "php",
                "static analysis"
            ],
            "support": {
                "docs": "https://psalm.dev/docs",
                "issues": "https://github.com/vimeo/psalm/issues",
                "source": "https://github.com/vimeo/psalm"
            },
            "time": "2024-09-08T18:53:08+00:00"
        },
        {
            "name": "webimpress/coding-standard",
            "version": "1.4.0",
            "source": {
                "type": "git",
                "url": "https://github.com/webimpress/coding-standard.git",
                "reference": "6f6a1a90bd9e18fc8bee0660dd1d1ce68cf9fc53"
            },
            "dist": {
                "type": "zip",
                "url": "https://api.github.com/repos/webimpress/coding-standard/zipball/6f6a1a90bd9e18fc8bee0660dd1d1ce68cf9fc53",
                "reference": "6f6a1a90bd9e18fc8bee0660dd1d1ce68cf9fc53",
                "shasum": ""
            },
            "require": {
                "php": "^7.3 || ^8.0",
                "squizlabs/php_codesniffer": "^3.10.3"
            },
            "require-dev": {
                "phpunit/phpunit": "^9.6.15"
            },
            "type": "phpcodesniffer-standard",
            "extra": {
                "dev-master": "1.2.x-dev",
                "dev-develop": "1.3.x-dev"
            },
            "autoload": {
                "psr-4": {
                    "WebimpressCodingStandard\\": "src/WebimpressCodingStandard/"
                }
            },
            "notification-url": "https://packagist.org/downloads/",
            "license": [
                "BSD-2-Clause"
            ],
            "description": "Webimpress Coding Standard",
            "keywords": [
                "Coding Standard",
                "PSR-2",
                "phpcs",
                "psr-12",
                "webimpress"
            ],
            "support": {
                "issues": "https://github.com/webimpress/coding-standard/issues",
                "source": "https://github.com/webimpress/coding-standard/tree/1.4.0"
            },
            "funding": [
                {
                    "url": "https://github.com/michalbundyra",
                    "type": "github"
                }
            ],
            "time": "2024-10-16T06:55:17+00:00"
        },
        {
            "name": "webmozart/glob",
            "version": "4.7.0",
            "source": {
                "type": "git",
                "url": "https://github.com/webmozarts/glob.git",
                "reference": "8a2842112d6916e61e0e15e316465b611f3abc17"
            },
            "dist": {
                "type": "zip",
                "url": "https://api.github.com/repos/webmozarts/glob/zipball/8a2842112d6916e61e0e15e316465b611f3abc17",
                "reference": "8a2842112d6916e61e0e15e316465b611f3abc17",
                "shasum": ""
            },
            "require": {
                "php": "^7.3 || ^8.0.0"
            },
            "require-dev": {
                "phpunit/phpunit": "^9.5",
                "symfony/filesystem": "^5.3"
            },
            "type": "library",
            "extra": {
                "branch-alias": {
                    "dev-master": "4.1-dev"
                }
            },
            "autoload": {
                "psr-4": {
                    "Webmozart\\Glob\\": "src/"
                }
            },
            "notification-url": "https://packagist.org/downloads/",
            "license": [
                "MIT"
            ],
            "authors": [
                {
                    "name": "Bernhard Schussek",
                    "email": "bschussek@gmail.com"
                }
            ],
            "description": "A PHP implementation of Ant's glob.",
            "support": {
                "issues": "https://github.com/webmozarts/glob/issues",
                "source": "https://github.com/webmozarts/glob/tree/4.7.0"
            },
            "time": "2024-03-07T20:33:40+00:00"
        }
    ],
    "aliases": [],
    "minimum-stability": "stable",
    "stability-flags": {},
    "prefer-stable": false,
    "prefer-lowest": false,
    "platform": {
        "php": "~8.1.0 || ~8.2.0 || ~8.3.0 || ~8.4.0"
    },
    "platform-dev": {
        "ext-pcntl": "*",
        "ext-posix": "*"
    },
    "platform-overrides": {
        "php": "8.1.99"
    },
    "plugin-api-version": "2.6.0"
}<|MERGE_RESOLUTION|>--- conflicted
+++ resolved
@@ -4,11 +4,7 @@
         "Read more about it at https://getcomposer.org/doc/01-basic-usage.md#installing-dependencies",
         "This file is @generated automatically"
     ],
-<<<<<<< HEAD
-    "content-hash": "fc68ef3b710f22c6798d43309e631d90",
-=======
     "content-hash": "43ddc1e7a23628785e6e6a9b57a30358",
->>>>>>> 5f1329a1
     "packages": [
         {
             "name": "brick/varexporter",
@@ -1332,8 +1328,6 @@
                 "source": "https://github.com/doctrine/annotations/tree/2.0.2"
             },
             "time": "2024-09-05T10:17:24+00:00"
-<<<<<<< HEAD
-=======
         },
         {
             "name": "doctrine/deprecations",
@@ -1379,7 +1373,6 @@
                 "source": "https://github.com/doctrine/deprecations/tree/1.1.4"
             },
             "time": "2024-12-07T21:18:45+00:00"
->>>>>>> 5f1329a1
         },
         {
             "name": "doctrine/lexer",
@@ -2893,18 +2886,6 @@
         },
         {
             "name": "phpunit/phpunit",
-<<<<<<< HEAD
-            "version": "10.5.41",
-            "source": {
-                "type": "git",
-                "url": "https://github.com/sebastianbergmann/phpunit.git",
-                "reference": "e76586fa3d49714f230221734b44892e384109d7"
-            },
-            "dist": {
-                "type": "zip",
-                "url": "https://api.github.com/repos/sebastianbergmann/phpunit/zipball/e76586fa3d49714f230221734b44892e384109d7",
-                "reference": "e76586fa3d49714f230221734b44892e384109d7",
-=======
             "version": "10.5.40",
             "source": {
                 "type": "git",
@@ -2915,7 +2896,6 @@
                 "type": "zip",
                 "url": "https://api.github.com/repos/sebastianbergmann/phpunit/zipball/e6ddda95af52f69c1e0c7b4f977cccb58048798c",
                 "reference": "e6ddda95af52f69c1e0c7b4f977cccb58048798c",
->>>>>>> 5f1329a1
                 "shasum": ""
             },
             "require": {
@@ -2987,11 +2967,7 @@
             "support": {
                 "issues": "https://github.com/sebastianbergmann/phpunit/issues",
                 "security": "https://github.com/sebastianbergmann/phpunit/security/policy",
-<<<<<<< HEAD
-                "source": "https://github.com/sebastianbergmann/phpunit/tree/10.5.41"
-=======
                 "source": "https://github.com/sebastianbergmann/phpunit/tree/10.5.40"
->>>>>>> 5f1329a1
             },
             "funding": [
                 {
@@ -3007,11 +2983,7 @@
                     "type": "tidelift"
                 }
             ],
-<<<<<<< HEAD
-            "time": "2025-01-13T09:33:05+00:00"
-=======
             "time": "2024-12-21T05:49:06+00:00"
->>>>>>> 5f1329a1
         },
         {
             "name": "psalm/plugin-phpunit",
@@ -4238,18 +4210,6 @@
         },
         {
             "name": "squizlabs/php_codesniffer",
-<<<<<<< HEAD
-            "version": "3.11.3",
-            "source": {
-                "type": "git",
-                "url": "https://github.com/PHPCSStandards/PHP_CodeSniffer.git",
-                "reference": "ba05f990e79cbe69b9f35c8c1ac8dca7eecc3a10"
-            },
-            "dist": {
-                "type": "zip",
-                "url": "https://api.github.com/repos/PHPCSStandards/PHP_CodeSniffer/zipball/ba05f990e79cbe69b9f35c8c1ac8dca7eecc3a10",
-                "reference": "ba05f990e79cbe69b9f35c8c1ac8dca7eecc3a10",
-=======
             "version": "3.11.2",
             "source": {
                 "type": "git",
@@ -4260,7 +4220,6 @@
                 "type": "zip",
                 "url": "https://api.github.com/repos/PHPCSStandards/PHP_CodeSniffer/zipball/1368f4a58c3c52114b86b1abe8f4098869cb0079",
                 "reference": "1368f4a58c3c52114b86b1abe8f4098869cb0079",
->>>>>>> 5f1329a1
                 "shasum": ""
             },
             "require": {
@@ -4325,28 +4284,8 @@
                 {
                     "url": "https://opencollective.com/php_codesniffer",
                     "type": "open_collective"
-                },
-                {
-                    "url": "https://thanks.dev/phpcsstandards",
-                    "type": "thanks_dev"
-                }
-            ],
-<<<<<<< HEAD
-            "time": "2025-01-23T17:04:15+00:00"
-        },
-        {
-            "name": "symfony/console",
-            "version": "v6.4.17",
-            "source": {
-                "type": "git",
-                "url": "https://github.com/symfony/console.git",
-                "reference": "799445db3f15768ecc382ac5699e6da0520a0a04"
-            },
-            "dist": {
-                "type": "zip",
-                "url": "https://api.github.com/repos/symfony/console/zipball/799445db3f15768ecc382ac5699e6da0520a0a04",
-                "reference": "799445db3f15768ecc382ac5699e6da0520a0a04",
-=======
+                }
+            ],
             "time": "2024-12-11T16:04:26+00:00"
         },
         {
@@ -4361,7 +4300,6 @@
                 "type": "zip",
                 "url": "https://api.github.com/repos/symfony/console/zipball/f1fc6f47283e27336e7cebb9e8946c8de7bff9bd",
                 "reference": "f1fc6f47283e27336e7cebb9e8946c8de7bff9bd",
->>>>>>> 5f1329a1
                 "shasum": ""
             },
             "require": {
@@ -4426,11 +4364,7 @@
                 "terminal"
             ],
             "support": {
-<<<<<<< HEAD
-                "source": "https://github.com/symfony/console/tree/v6.4.17"
-=======
                 "source": "https://github.com/symfony/console/tree/v6.4.15"
->>>>>>> 5f1329a1
             },
             "funding": [
                 {
@@ -4446,11 +4380,7 @@
                     "type": "tidelift"
                 }
             ],
-<<<<<<< HEAD
-            "time": "2024-12-07T12:07:30+00:00"
-=======
             "time": "2024-11-06T14:19:14+00:00"
->>>>>>> 5f1329a1
         },
         {
             "name": "symfony/deprecation-contracts",
@@ -4587,18 +4517,6 @@
         },
         {
             "name": "symfony/finder",
-<<<<<<< HEAD
-            "version": "v6.4.17",
-            "source": {
-                "type": "git",
-                "url": "https://github.com/symfony/finder.git",
-                "reference": "1d0e8266248c5d9ab6a87e3789e6dc482af3c9c7"
-            },
-            "dist": {
-                "type": "zip",
-                "url": "https://api.github.com/repos/symfony/finder/zipball/1d0e8266248c5d9ab6a87e3789e6dc482af3c9c7",
-                "reference": "1d0e8266248c5d9ab6a87e3789e6dc482af3c9c7",
-=======
             "version": "v6.4.13",
             "source": {
                 "type": "git",
@@ -4609,7 +4527,6 @@
                 "type": "zip",
                 "url": "https://api.github.com/repos/symfony/finder/zipball/daea9eca0b08d0ed1dc9ab702a46128fd1be4958",
                 "reference": "daea9eca0b08d0ed1dc9ab702a46128fd1be4958",
->>>>>>> 5f1329a1
                 "shasum": ""
             },
             "require": {
@@ -4644,11 +4561,7 @@
             "description": "Finds files and directories via an intuitive fluent interface",
             "homepage": "https://symfony.com",
             "support": {
-<<<<<<< HEAD
-                "source": "https://github.com/symfony/finder/tree/v6.4.17"
-=======
                 "source": "https://github.com/symfony/finder/tree/v6.4.13"
->>>>>>> 5f1329a1
             },
             "funding": [
                 {
@@ -4664,11 +4577,7 @@
                     "type": "tidelift"
                 }
             ],
-<<<<<<< HEAD
-            "time": "2024-12-29T13:51:37+00:00"
-=======
             "time": "2024-10-01T08:30:56+00:00"
->>>>>>> 5f1329a1
         },
         {
             "name": "symfony/options-resolver",
